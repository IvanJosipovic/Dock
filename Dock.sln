﻿
Microsoft Visual Studio Solution File, Format Version 12.00
# Visual Studio Version 16
VisualStudioVersion = 16.0.28315.86
MinimumVisualStudioVersion = 10.0.40219.1
Project("{2150E333-8FDC-42A3-9474-1A3956D46DE8}") = "build", "build", "{C4E2763D-8CA1-4332-808F-E32E9F4DDA94}"
	ProjectSection(SolutionItems) = preProject
		.editorconfig = .editorconfig
		.nuke = .nuke
		build.ps1 = build.ps1
		build.sh = build.sh
		global.json = global.json
		build\dock.public.snk = build\dock.public.snk
		azure-pipelines.yml = azure-pipelines.yml
		Directory.Build.props = Directory.Build.props
		Directory.Packages.props = Directory.Packages.props
	EndProjectSection
EndProject
Project("{2150E333-8FDC-42A3-9474-1A3956D46DE8}") = "docs", "docs", "{D16F65F7-7F44-40DB-B82A-1344A05D121D}"
	ProjectSection(SolutionItems) = preProject
		LICENSE.TXT = LICENSE.TXT
		README.md = README.md
	EndProjectSection
EndProject
Project("{2150E333-8FDC-42A3-9474-1A3956D46DE8}") = "git", "git", "{E58CB250-1197-4D0F-BBC1-F9733B1B48DC}"
	ProjectSection(SolutionItems) = preProject
		.gitattributes = .gitattributes
		.gitignore = .gitignore
	EndProjectSection
EndProject
Project("{2150E333-8FDC-42A3-9474-1A3956D46DE8}") = "nuget", "nuget", "{9F77EE50-CC9F-4DDC-9524-55D56E63A840}"
	ProjectSection(SolutionItems) = preProject
		NuGet.Config = NuGet.Config
	EndProjectSection
EndProject
Project("{2150E333-8FDC-42A3-9474-1A3956D46DE8}") = "props", "props", "{A2F3E41E-D53C-49A1-9089-2FE2C3F0FE73}"
	ProjectSection(SolutionItems) = preProject
		build\Avalonia.Desktop.props = build\Avalonia.Desktop.props
		build\Avalonia.Diagnostics.props = build\Avalonia.Diagnostics.props
		build\Avalonia.props = build\Avalonia.props
		build\ReferenceAssemblies.props = build\ReferenceAssemblies.props
		build\XUnit.props = build\XUnit.props
		build\SourceLink.props = build\SourceLink.props
		build\SignAssembly.props = build\SignAssembly.props
		build\Newtonsoft.Json.props = build\Newtonsoft.Json.props
		build\Avalonia.Themes.Fluent.props = build\Avalonia.Themes.Fluent.props
		build\CommunityToolkit.Mvvm.props = build\CommunityToolkit.Mvvm.props
		build\ReactiveMarbles.PropertyChanged.props = build\ReactiveMarbles.PropertyChanged.props
		build\Avalonia.Web.props = build\Avalonia.Web.props
		build\System.Text.Json.props = build\System.Text.Json.props
		build\ReactiveUI.props = build\ReactiveUI.props
		build\Avalonia.ReactiveUI.props = build\Avalonia.ReactiveUI.props
		build\Avalonia.Headless.props = build\Avalonia.Headless.props
		build\Prism.props = build\Prism.props
		build\AOT.props = build\AOT.props
	EndProjectSection
EndProject
Project("{2150E333-8FDC-42A3-9474-1A3956D46DE8}") = "samples", "samples", "{2B045CC0-AA4B-44B1-9D92-459B71EC7AA3}"
EndProject
Project("{9A19103F-16F7-4668-BE54-9A1E7A4F7556}") = "DockMvvmSample", "samples\DockMvvmSample\DockMvvmSample.csproj", "{CFA60BDB-A297-44F6-8CEA-6D0B0B753367}"
EndProject
Project("{2150E333-8FDC-42A3-9474-1A3956D46DE8}") = "src", "src", "{FC61A082-2335-4C45-A38C-1EBEEA7BBE0A}"
EndProject
Project("{9A19103F-16F7-4668-BE54-9A1E7A4F7556}") = "Dock.Model", "src\Dock.Model\Dock.Model.csproj", "{4B46A85D-102E-46F5-9B74-F1616E850605}"
EndProject
Project("{9A19103F-16F7-4668-BE54-9A1E7A4F7556}") = "Dock.Avalonia", "src\Dock.Avalonia\Dock.Avalonia.csproj", "{CD220CCF-CF02-4BC3-A5DE-EC02D26F6477}"
EndProject
Project("{2150E333-8FDC-42A3-9474-1A3956D46DE8}") = "tests", "tests", "{71FD12F4-0BCB-422A-9FB0-4137E898E991}"
EndProject
Project("{9A19103F-16F7-4668-BE54-9A1E7A4F7556}") = "Dock.Avalonia.UnitTests", "tests\Dock.Avalonia.UnitTests\Dock.Avalonia.UnitTests.csproj", "{2A9959DB-769C-4524-A817-507C554615EA}"
EndProject
Project("{FAE04EC0-301F-11D3-BF4B-00C04F79EFBC}") = "Dock.Avalonia.HeadlessTests", "tests\Dock.Avalonia.HeadlessTests\Dock.Avalonia.HeadlessTests.csproj", "{4706C377-FCAC-4C89-B0AC-9F7B4C981574}"
EndProject
Project("{9A19103F-16F7-4668-BE54-9A1E7A4F7556}") = "_build", "build\build\_build.csproj", "{D96A5888-05F6-482D-87EA-CC4608172F4D}"
EndProject
Project("{9A19103F-16F7-4668-BE54-9A1E7A4F7556}") = "Notepad", "samples\Notepad\Notepad.csproj", "{6B9A56E5-2DCD-4046-8CC6-5C552D720FDF}"
EndProject
Project("{FAE04EC0-301F-11D3-BF4B-00C04F79EFBC}") = "Dock.Model.Avalonia", "src\Dock.Model.Avalonia\Dock.Model.Avalonia.csproj", "{D5A6FFB2-58A7-4888-9867-BB27EB8EB9D4}"
EndProject
Project("{FAE04EC0-301F-11D3-BF4B-00C04F79EFBC}") = "DockXamlSample", "samples\DockXamlSample\DockXamlSample.csproj", "{E84B9270-FF6F-46EE-9B86-C1E922582645}"
EndProject
Project("{FAE04EC0-301F-11D3-BF4B-00C04F79EFBC}") = "DockCodeOnlySample", "samples\DockCodeOnlySample\DockCodeOnlySample.csproj", "{0A7D7571-2957-4891-A4F1-3EE5E513CE90}"
EndProject
Project("{FAE04EC0-301F-11D3-BF4B-00C04F79EFBC}") = "Dock.Model.Avalonia.UnitTests", "tests\Dock.Model.Avalonia.UnitTests\Dock.Model.Avalonia.UnitTests.csproj", "{EC6AB3C6-7630-40AA-84CC-3BE17E77C63B}"
EndProject
Project("{FAE04EC0-301F-11D3-BF4B-00C04F79EFBC}") = "Dock.Model.UnitTests", "tests\Dock.Model.UnitTests\Dock.Model.UnitTests.csproj", "{D1354C0E-83C4-4D48-A5ED-0B153A26DC83}"
EndProject
Project("{FAE04EC0-301F-11D3-BF4B-00C04F79EFBC}") = "Dock.Serializer", "src\Dock.Serializer\Dock.Serializer.csproj", "{89C43375-BDB6-42DF-90B9-8819DF675C35}"
EndProject
<<<<<<< HEAD
Project("{FAE04EC0-301F-11D3-BF4B-00C04F79EFBC}") = "Dock.Serializer.Yaml", "src\Dock.Serializer.Yaml\Dock.Serializer.Yaml.csproj", "{6DD0CE06-6079-477A-8ADD-A37E140AD9A1}"
=======
Project("{FAE04EC0-301F-11D3-BF4B-00C04F79EFBC}") = "Dock.Serializer.Xml", "src\Dock.Serializer.Xml\Dock.Serializer.Xml.csproj", "{C2AE71A6-625C-4177-82A1-7624FCF8F8BB}"
>>>>>>> 8a3ef982
EndProject
Project("{FAE04EC0-301F-11D3-BF4B-00C04F79EFBC}") = "Dock.Model.Mvvm", "src\Dock.Model.Mvvm\Dock.Model.Mvvm.csproj", "{55F9EF68-6A62-4D70-8A20-D82D36D3598B}"
EndProject
Project("{FAE04EC0-301F-11D3-BF4B-00C04F79EFBC}") = "Dock.Model.Mvvm.UnitTests", "tests\Dock.Model.Mvvm.UnitTests\Dock.Model.Mvvm.UnitTests.csproj", "{3606F724-6EF1-4929-9183-A1F8271D522A}"
EndProject
Project("{2150E333-8FDC-42A3-9474-1A3956D46DE8}") = "github", "github", "{1F5D6BD4-CED0-409F-89D8-096F5F457A6D}"
	ProjectSection(SolutionItems) = preProject
		.github\workflows\build.yml = .github\workflows\build.yml
	EndProjectSection
EndProject
Project("{FAE04EC0-301F-11D3-BF4B-00C04F79EFBC}") = "Dock.Settings", "src\Dock.Settings\Dock.Settings.csproj", "{6ACDD1B2-CC63-4F4D-8E99-3F8948CA2A6E}"
EndProject
Project("{FAE04EC0-301F-11D3-BF4B-00C04F79EFBC}") = "Dock.Model.ReactiveUI", "src\Dock.Model.ReactiveUI\Dock.Model.ReactiveUI.csproj", "{2CDD7BD2-3432-4F47-8865-EC8D7E652628}"
EndProject
Project("{FAE04EC0-301F-11D3-BF4B-00C04F79EFBC}") = "Dock.Model.ReactiveUI.UnitTests", "tests\Dock.Model.ReactiveUI.UnitTests\Dock.Model.ReactiveUI.UnitTests.csproj", "{E6A49621-154E-4A00-A54A-39C3BA55799A}"
EndProject
Project("{FAE04EC0-301F-11D3-BF4B-00C04F79EFBC}") = "Dock.Model.Prism", "src\Dock.Model.Prism\Dock.Model.Prism.csproj", "{80DF9E99-C794-42EE-AD0B-549D5020B754}"
EndProject
Project("{FAE04EC0-301F-11D3-BF4B-00C04F79EFBC}") = "Dock.Model.Prism.UnitTests", "tests\Dock.Model.Prism.UnitTests\Dock.Model.Prism.UnitTests.csproj", "{E882EAE4-97D4-47EB-AC9B-56DB746DE40C}"
EndProject
Project("{FAE04EC0-301F-11D3-BF4B-00C04F79EFBC}") = "Dock.Serializer.UnitTests", "tests\Dock.Serializer.UnitTests\Dock.Serializer.UnitTests.csproj", "{981C025C-F81C-4C0B-AD16-6878A17F1C25}"
EndProject
Project("{FAE04EC0-301F-11D3-BF4B-00C04F79EFBC}") = "Dock.Controls.ProportionalStackPanel", "src\Dock.Controls.ProportionalStackPanel\Dock.Controls.ProportionalStackPanel.csproj", "{CCA814C4-8369-4AD6-A2DA-59F54D01CE26}"
EndProject
Project("{FAE04EC0-301F-11D3-BF4B-00C04F79EFBC}") = "Dock.Controls.Recycling", "src\Dock.Controls.Recycling\Dock.Controls.Recycling.csproj", "{9FF95B40-ECA7-440B-9342-688C53F1AE8E}"
EndProject
Project("{FAE04EC0-301F-11D3-BF4B-00C04F79EFBC}") = "Dock.MarkupExtension", "src\Dock.MarkupExtension\Dock.MarkupExtension.csproj", "{B6762749-9061-49AE-A994-777DB6018A45}"
EndProject
Project("{FAE04EC0-301F-11D3-BF4B-00C04F79EFBC}") = "Dock.Controls.Recycling.Model", "src\Dock.Controls.Recycling.Model\Dock.Controls.Recycling.Model.csproj", "{B1858CD4-5477-4AEF-A31E-AC7F92927D64}"
EndProject
Project("{FAE04EC0-301F-11D3-BF4B-00C04F79EFBC}") = "DockReactiveUISample", "samples\DockReactiveUISample\DockReactiveUISample.csproj", "{2A2C622B-3001-4DEB-833E-BEF8A94A3343}"
EndProject
Project("{FAE04EC0-301F-11D3-BF4B-00C04F79EFBC}") = "Dock.Controls.Recycling.UnitTests", "tests\Dock.Controls.Recycling.UnitTests\Dock.Controls.Recycling.UnitTests.csproj", "{A832AF6B-0B26-44B0-838A-7DFF930481D5}"
EndProject
Project("{2150E333-8FDC-42A3-9474-1A3956D46DE8}") = "documentation", "documentation", "{B6494977-A4A3-4492-8344-2D093694D49E}"
								ProjectSection(SolutionItems) = preProject
		docs\quick-start.md = docs\quick-start.md
		docs\dock-reference.md = docs\dock-reference.md
		docs\dock-xaml.md = docs\dock-xaml.md
		docs\dock-styling.md = docs\dock-styling.md
		docs\dock-serialization.md = docs\dock-serialization.md
		docs\dock-serialization-state.md = docs\dock-serialization-state.md
		docs\dock-reactiveui.md = docs\dock-reactiveui.md
		docs\dock-mvvm.md = docs\dock-mvvm.md
		docs\dock-glossary.md = docs\dock-glossary.md
		docs\dock-faq.md = docs\dock-faq.md
		docs\dock-events.md = docs\dock-events.md
		docs\dock-dockable-properties.md = docs\dock-dockable-properties.md
		docs\dock-deep-dive.md = docs\dock-deep-dive.md
		docs\dock-control-recycling.md = docs\dock-control-recycling.md
		docs\dock-complex-layouts.md = docs\dock-complex-layouts.md
		docs\dock-code-only.md = docs\dock-code-only.md
		docs\dock-architecture.md = docs\dock-architecture.md
		docs\dock-api-scenarios.md = docs\dock-api-scenarios.md
		docs\dock-advanced.md = docs\dock-advanced.md
		docs\dock-active-document.md = docs\dock-active-document.md
		docs\README.md = docs\README.md
		docs\dock-markup-extensions.md = docs\dock-markup-extensions.md
		docs\dock-proportional-stackpanel.md = docs\dock-proportional-stackpanel.md
		docs\dock-sizing.md = docs\dock-sizing.md
		docs\dock-enums.md = docs\dock-enums.md
		docs\dock-adapters.md = docs\dock-adapters.md
		docs\dock-windows.md = docs\dock-windows.md
		docs\dock-settings.md = docs\dock-settings.md
		docs\dock-custom-model.md = docs\dock-custom-model.md
		docs\dock-context-locator.md = docs\dock-context-locator.md
		docs\dock-context-menus.md = docs\dock-context-menus.md
		docs\dock-dockablelocator.md = docs\dock-dockablelocator.md
		docs\dock-drag-offset-calculator.md = docs\dock-drag-offset-calculator.md
		docs\dock-host-window-locator.md = docs\dock-host-window-locator.md
		docs\dock-manager-guide.md = docs\dock-manager-guide.md
		docs\dock-model-controls.md = docs\dock-model-controls.md
		docs\dock-properties.md = docs\dock-properties.md
		docs\dock-settings-controls.md = docs\dock-settings-controls.md
		docs\dock-state.md = docs\dock-state.md
		docs\dock-tracking-controls.md = docs\dock-tracking-controls.md
		docs\dock-user-viewmodel.md = docs\dock-user-viewmodel.md
		docs\dock-floating-adorners.md = docs\dock-floating-adorners.md
		docs\dock-custom-theme.md = docs\dock-custom-theme.md
		docs\dock-layout-panels.md = docs\dock-layout-panels.md
		docs\dock-window-drag.md = docs\dock-window-drag.md
								EndProjectSection
EndProject
Project("{FAE04EC0-301F-11D3-BF4B-00C04F79EFBC}") = "WebViewSample", "samples\WebViewSample\WebViewSample.csproj", "{0550FADE-AE71-427E-BE5F-8EF57A734AC3}"
EndProject
Project("{FAE04EC0-301F-11D3-BF4B-00C04F79EFBC}") = "Dock.Serializer.Protobuf", "src\Dock.Serializer.Protobuf\Dock.Serializer.Protobuf.csproj", "{12A0D873-2FF5-4AA0-9F66-56161DDE2D4E}"
EndProject
Global
	GlobalSection(SolutionConfigurationPlatforms) = preSolution
		Debug|Any CPU = Debug|Any CPU
		Release|Any CPU = Release|Any CPU
	EndGlobalSection
	GlobalSection(ProjectConfigurationPlatforms) = postSolution
		{CFA60BDB-A297-44F6-8CEA-6D0B0B753367}.Debug|Any CPU.ActiveCfg = Debug|Any CPU
		{CFA60BDB-A297-44F6-8CEA-6D0B0B753367}.Debug|Any CPU.Build.0 = Debug|Any CPU
		{CFA60BDB-A297-44F6-8CEA-6D0B0B753367}.Release|Any CPU.ActiveCfg = Release|Any CPU
		{CFA60BDB-A297-44F6-8CEA-6D0B0B753367}.Release|Any CPU.Build.0 = Release|Any CPU
		{4B46A85D-102E-46F5-9B74-F1616E850605}.Debug|Any CPU.ActiveCfg = Debug|Any CPU
		{4B46A85D-102E-46F5-9B74-F1616E850605}.Debug|Any CPU.Build.0 = Debug|Any CPU
		{4B46A85D-102E-46F5-9B74-F1616E850605}.Release|Any CPU.ActiveCfg = Release|Any CPU
		{4B46A85D-102E-46F5-9B74-F1616E850605}.Release|Any CPU.Build.0 = Release|Any CPU
		{CD220CCF-CF02-4BC3-A5DE-EC02D26F6477}.Debug|Any CPU.ActiveCfg = Debug|Any CPU
		{CD220CCF-CF02-4BC3-A5DE-EC02D26F6477}.Debug|Any CPU.Build.0 = Debug|Any CPU
		{CD220CCF-CF02-4BC3-A5DE-EC02D26F6477}.Release|Any CPU.ActiveCfg = Release|Any CPU
		{CD220CCF-CF02-4BC3-A5DE-EC02D26F6477}.Release|Any CPU.Build.0 = Release|Any CPU
		{2A9959DB-769C-4524-A817-507C554615EA}.Debug|Any CPU.ActiveCfg = Debug|Any CPU
		{2A9959DB-769C-4524-A817-507C554615EA}.Debug|Any CPU.Build.0 = Debug|Any CPU
		{2A9959DB-769C-4524-A817-507C554615EA}.Release|Any CPU.ActiveCfg = Release|Any CPU
		{2A9959DB-769C-4524-A817-507C554615EA}.Release|Any CPU.Build.0 = Release|Any CPU
																{4706C377-FCAC-4C89-B0AC-9F7B4C981574}.Debug|Any CPU.ActiveCfg = Debug|Any CPU
																{4706C377-FCAC-4C89-B0AC-9F7B4C981574}.Debug|Any CPU.Build.0 = Debug|Any CPU
																{4706C377-FCAC-4C89-B0AC-9F7B4C981574}.Release|Any CPU.ActiveCfg = Release|Any CPU
																{4706C377-FCAC-4C89-B0AC-9F7B4C981574}.Release|Any CPU.Build.0 = Release|Any CPU
		{D96A5888-05F6-482D-87EA-CC4608172F4D}.Debug|Any CPU.ActiveCfg = Debug|Any CPU
		{D96A5888-05F6-482D-87EA-CC4608172F4D}.Debug|Any CPU.Build.0 = Debug|Any CPU
		{D96A5888-05F6-482D-87EA-CC4608172F4D}.Release|Any CPU.ActiveCfg = Release|Any CPU
		{D96A5888-05F6-482D-87EA-CC4608172F4D}.Release|Any CPU.Build.0 = Release|Any CPU
		{6B9A56E5-2DCD-4046-8CC6-5C552D720FDF}.Debug|Any CPU.ActiveCfg = Debug|Any CPU
		{6B9A56E5-2DCD-4046-8CC6-5C552D720FDF}.Debug|Any CPU.Build.0 = Debug|Any CPU
		{6B9A56E5-2DCD-4046-8CC6-5C552D720FDF}.Release|Any CPU.ActiveCfg = Release|Any CPU
		{6B9A56E5-2DCD-4046-8CC6-5C552D720FDF}.Release|Any CPU.Build.0 = Release|Any CPU
		{D5A6FFB2-58A7-4888-9867-BB27EB8EB9D4}.Debug|Any CPU.ActiveCfg = Debug|Any CPU
		{D5A6FFB2-58A7-4888-9867-BB27EB8EB9D4}.Debug|Any CPU.Build.0 = Debug|Any CPU
		{D5A6FFB2-58A7-4888-9867-BB27EB8EB9D4}.Release|Any CPU.ActiveCfg = Release|Any CPU
		{D5A6FFB2-58A7-4888-9867-BB27EB8EB9D4}.Release|Any CPU.Build.0 = Release|Any CPU
		{E84B9270-FF6F-46EE-9B86-C1E922582645}.Debug|Any CPU.ActiveCfg = Debug|Any CPU
		{E84B9270-FF6F-46EE-9B86-C1E922582645}.Debug|Any CPU.Build.0 = Debug|Any CPU
		{E84B9270-FF6F-46EE-9B86-C1E922582645}.Release|Any CPU.ActiveCfg = Release|Any CPU
																{E84B9270-FF6F-46EE-9B86-C1E922582645}.Release|Any CPU.Build.0 = Release|Any CPU
																{0A7D7571-2957-4891-A4F1-3EE5E513CE90}.Debug|Any CPU.ActiveCfg = Debug|Any CPU
																{0A7D7571-2957-4891-A4F1-3EE5E513CE90}.Debug|Any CPU.Build.0 = Debug|Any CPU
																{0A7D7571-2957-4891-A4F1-3EE5E513CE90}.Release|Any CPU.ActiveCfg = Release|Any CPU
																{0A7D7571-2957-4891-A4F1-3EE5E513CE90}.Release|Any CPU.Build.0 = Release|Any CPU
																{EC6AB3C6-7630-40AA-84CC-3BE17E77C63B}.Debug|Any CPU.ActiveCfg = Debug|Any CPU
		{EC6AB3C6-7630-40AA-84CC-3BE17E77C63B}.Debug|Any CPU.Build.0 = Debug|Any CPU
		{EC6AB3C6-7630-40AA-84CC-3BE17E77C63B}.Release|Any CPU.ActiveCfg = Release|Any CPU
		{EC6AB3C6-7630-40AA-84CC-3BE17E77C63B}.Release|Any CPU.Build.0 = Release|Any CPU
		{D1354C0E-83C4-4D48-A5ED-0B153A26DC83}.Debug|Any CPU.ActiveCfg = Debug|Any CPU
		{D1354C0E-83C4-4D48-A5ED-0B153A26DC83}.Debug|Any CPU.Build.0 = Debug|Any CPU
		{D1354C0E-83C4-4D48-A5ED-0B153A26DC83}.Release|Any CPU.ActiveCfg = Release|Any CPU
		{D1354C0E-83C4-4D48-A5ED-0B153A26DC83}.Release|Any CPU.Build.0 = Release|Any CPU
<<<<<<< HEAD
		{89C43375-BDB6-42DF-90B9-8819DF675C35}.Debug|Any CPU.ActiveCfg = Debug|Any CPU
		{89C43375-BDB6-42DF-90B9-8819DF675C35}.Debug|Any CPU.Build.0 = Debug|Any CPU
		{89C43375-BDB6-42DF-90B9-8819DF675C35}.Release|Any CPU.ActiveCfg = Release|Any CPU
               {89C43375-BDB6-42DF-90B9-8819DF675C35}.Release|Any CPU.Build.0 = Release|Any CPU
                {6DD0CE06-6079-477A-8ADD-A37E140AD9A1}.Debug|Any CPU.ActiveCfg = Debug|Any CPU
                {6DD0CE06-6079-477A-8ADD-A37E140AD9A1}.Debug|Any CPU.Build.0 = Debug|Any CPU
                {6DD0CE06-6079-477A-8ADD-A37E140AD9A1}.Release|Any CPU.ActiveCfg = Release|Any CPU
                {6DD0CE06-6079-477A-8ADD-A37E140AD9A1}.Release|Any CPU.Build.0 = Release|Any CPU
=======
                {89C43375-BDB6-42DF-90B9-8819DF675C35}.Debug|Any CPU.ActiveCfg = Debug|Any CPU
                {89C43375-BDB6-42DF-90B9-8819DF675C35}.Debug|Any CPU.Build.0 = Debug|Any CPU
                {89C43375-BDB6-42DF-90B9-8819DF675C35}.Release|Any CPU.ActiveCfg = Release|Any CPU
                {89C43375-BDB6-42DF-90B9-8819DF675C35}.Release|Any CPU.Build.0 = Release|Any CPU
                {C2AE71A6-625C-4177-82A1-7624FCF8F8BB}.Debug|Any CPU.ActiveCfg = Debug|Any CPU
                {C2AE71A6-625C-4177-82A1-7624FCF8F8BB}.Debug|Any CPU.Build.0 = Debug|Any CPU
                {C2AE71A6-625C-4177-82A1-7624FCF8F8BB}.Release|Any CPU.ActiveCfg = Release|Any CPU
                {C2AE71A6-625C-4177-82A1-7624FCF8F8BB}.Release|Any CPU.Build.0 = Release|Any CPU
>>>>>>> 8a3ef982
                {55F9EF68-6A62-4D70-8A20-D82D36D3598B}.Debug|Any CPU.ActiveCfg = Debug|Any CPU
		{55F9EF68-6A62-4D70-8A20-D82D36D3598B}.Debug|Any CPU.Build.0 = Debug|Any CPU
		{55F9EF68-6A62-4D70-8A20-D82D36D3598B}.Release|Any CPU.ActiveCfg = Release|Any CPU
		{55F9EF68-6A62-4D70-8A20-D82D36D3598B}.Release|Any CPU.Build.0 = Release|Any CPU
		{3606F724-6EF1-4929-9183-A1F8271D522A}.Debug|Any CPU.ActiveCfg = Debug|Any CPU
		{3606F724-6EF1-4929-9183-A1F8271D522A}.Debug|Any CPU.Build.0 = Debug|Any CPU
		{3606F724-6EF1-4929-9183-A1F8271D522A}.Release|Any CPU.ActiveCfg = Release|Any CPU
		{3606F724-6EF1-4929-9183-A1F8271D522A}.Release|Any CPU.Build.0 = Release|Any CPU
		{6ACDD1B2-CC63-4F4D-8E99-3F8948CA2A6E}.Debug|Any CPU.ActiveCfg = Debug|Any CPU
		{6ACDD1B2-CC63-4F4D-8E99-3F8948CA2A6E}.Debug|Any CPU.Build.0 = Debug|Any CPU
		{6ACDD1B2-CC63-4F4D-8E99-3F8948CA2A6E}.Release|Any CPU.ActiveCfg = Release|Any CPU
		{6ACDD1B2-CC63-4F4D-8E99-3F8948CA2A6E}.Release|Any CPU.Build.0 = Release|Any CPU
		{2CDD7BD2-3432-4F47-8865-EC8D7E652628}.Debug|Any CPU.ActiveCfg = Debug|Any CPU
		{2CDD7BD2-3432-4F47-8865-EC8D7E652628}.Debug|Any CPU.Build.0 = Debug|Any CPU
		{2CDD7BD2-3432-4F47-8865-EC8D7E652628}.Release|Any CPU.ActiveCfg = Release|Any CPU
		{2CDD7BD2-3432-4F47-8865-EC8D7E652628}.Release|Any CPU.Build.0 = Release|Any CPU
		{E6A49621-154E-4A00-A54A-39C3BA55799A}.Debug|Any CPU.ActiveCfg = Debug|Any CPU
		{E6A49621-154E-4A00-A54A-39C3BA55799A}.Debug|Any CPU.Build.0 = Debug|Any CPU
		{E6A49621-154E-4A00-A54A-39C3BA55799A}.Release|Any CPU.ActiveCfg = Release|Any CPU
																{E6A49621-154E-4A00-A54A-39C3BA55799A}.Release|Any CPU.Build.0 = Release|Any CPU
																{80DF9E99-C794-42EE-AD0B-549D5020B754}.Debug|Any CPU.ActiveCfg = Debug|Any CPU
																{80DF9E99-C794-42EE-AD0B-549D5020B754}.Debug|Any CPU.Build.0 = Debug|Any CPU
																{80DF9E99-C794-42EE-AD0B-549D5020B754}.Release|Any CPU.ActiveCfg = Release|Any CPU
																{80DF9E99-C794-42EE-AD0B-549D5020B754}.Release|Any CPU.Build.0 = Release|Any CPU
																{E882EAE4-97D4-47EB-AC9B-56DB746DE40C}.Debug|Any CPU.ActiveCfg = Debug|Any CPU
																{E882EAE4-97D4-47EB-AC9B-56DB746DE40C}.Debug|Any CPU.Build.0 = Debug|Any CPU
																{E882EAE4-97D4-47EB-AC9B-56DB746DE40C}.Release|Any CPU.ActiveCfg = Release|Any CPU
																{E882EAE4-97D4-47EB-AC9B-56DB746DE40C}.Release|Any CPU.Build.0 = Release|Any CPU
																{981C025C-F81C-4C0B-AD16-6878A17F1C25}.Debug|Any CPU.ActiveCfg = Debug|Any CPU
																{981C025C-F81C-4C0B-AD16-6878A17F1C25}.Debug|Any CPU.Build.0 = Debug|Any CPU
																{981C025C-F81C-4C0B-AD16-6878A17F1C25}.Release|Any CPU.ActiveCfg = Release|Any CPU
																{981C025C-F81C-4C0B-AD16-6878A17F1C25}.Release|Any CPU.Build.0 = Release|Any CPU
																{CCA814C4-8369-4AD6-A2DA-59F54D01CE26}.Debug|Any CPU.ActiveCfg = Debug|Any CPU
																{CCA814C4-8369-4AD6-A2DA-59F54D01CE26}.Debug|Any CPU.Build.0 = Debug|Any CPU
		{CCA814C4-8369-4AD6-A2DA-59F54D01CE26}.Release|Any CPU.ActiveCfg = Release|Any CPU
		{CCA814C4-8369-4AD6-A2DA-59F54D01CE26}.Release|Any CPU.Build.0 = Release|Any CPU
		{9FF95B40-ECA7-440B-9342-688C53F1AE8E}.Debug|Any CPU.ActiveCfg = Debug|Any CPU
		{9FF95B40-ECA7-440B-9342-688C53F1AE8E}.Debug|Any CPU.Build.0 = Debug|Any CPU
		{9FF95B40-ECA7-440B-9342-688C53F1AE8E}.Release|Any CPU.ActiveCfg = Release|Any CPU
		{9FF95B40-ECA7-440B-9342-688C53F1AE8E}.Release|Any CPU.Build.0 = Release|Any CPU
		{B6762749-9061-49AE-A994-777DB6018A45}.Debug|Any CPU.ActiveCfg = Debug|Any CPU
		{B6762749-9061-49AE-A994-777DB6018A45}.Debug|Any CPU.Build.0 = Debug|Any CPU
		{B6762749-9061-49AE-A994-777DB6018A45}.Release|Any CPU.ActiveCfg = Release|Any CPU
		{B6762749-9061-49AE-A994-777DB6018A45}.Release|Any CPU.Build.0 = Release|Any CPU
		{B1858CD4-5477-4AEF-A31E-AC7F92927D64}.Debug|Any CPU.ActiveCfg = Debug|Any CPU
		{B1858CD4-5477-4AEF-A31E-AC7F92927D64}.Debug|Any CPU.Build.0 = Debug|Any CPU
		{B1858CD4-5477-4AEF-A31E-AC7F92927D64}.Release|Any CPU.ActiveCfg = Release|Any CPU
		{B1858CD4-5477-4AEF-A31E-AC7F92927D64}.Release|Any CPU.Build.0 = Release|Any CPU
		{2A2C622B-3001-4DEB-833E-BEF8A94A3343}.Debug|Any CPU.ActiveCfg = Debug|Any CPU
		{2A2C622B-3001-4DEB-833E-BEF8A94A3343}.Debug|Any CPU.Build.0 = Debug|Any CPU
		{2A2C622B-3001-4DEB-833E-BEF8A94A3343}.Release|Any CPU.ActiveCfg = Release|Any CPU
		{2A2C622B-3001-4DEB-833E-BEF8A94A3343}.Release|Any CPU.Build.0 = Release|Any CPU
		{0550FADE-AE71-427E-BE5F-8EF57A734AC3}.Debug|Any CPU.ActiveCfg = Debug|Any CPU
																{0550FADE-AE71-427E-BE5F-8EF57A734AC3}.Debug|Any CPU.Build.0 = Debug|Any CPU
																{0550FADE-AE71-427E-BE5F-8EF57A734AC3}.Release|Any CPU.ActiveCfg = Release|Any CPU
																{0550FADE-AE71-427E-BE5F-8EF57A734AC3}.Release|Any CPU.Build.0 = Release|Any CPU
																{A832AF6B-0B26-44B0-838A-7DFF930481D5}.Debug|Any CPU.ActiveCfg = Debug|Any CPU
																{A832AF6B-0B26-44B0-838A-7DFF930481D5}.Debug|Any CPU.Build.0 = Debug|Any CPU
																{A832AF6B-0B26-44B0-838A-7DFF930481D5}.Release|Any CPU.ActiveCfg = Release|Any CPU
																{A832AF6B-0B26-44B0-838A-7DFF930481D5}.Release|Any CPU.Build.0 = Release|Any CPU
		{12A0D873-2FF5-4AA0-9F66-56161DDE2D4E}.Debug|Any CPU.ActiveCfg = Debug|Any CPU
		{12A0D873-2FF5-4AA0-9F66-56161DDE2D4E}.Debug|Any CPU.Build.0 = Debug|Any CPU
		{12A0D873-2FF5-4AA0-9F66-56161DDE2D4E}.Release|Any CPU.ActiveCfg = Release|Any CPU
		{12A0D873-2FF5-4AA0-9F66-56161DDE2D4E}.Release|Any CPU.Build.0 = Release|Any CPU
	EndGlobalSection
								GlobalSection(SolutionProperties) = preSolution
		HideSolutionNode = FALSE
								EndGlobalSection
	GlobalSection(NestedProjects) = preSolution
		{E58CB250-1197-4D0F-BBC1-F9733B1B48DC} = {C4E2763D-8CA1-4332-808F-E32E9F4DDA94}
		{9F77EE50-CC9F-4DDC-9524-55D56E63A840} = {C4E2763D-8CA1-4332-808F-E32E9F4DDA94}
		{A2F3E41E-D53C-49A1-9089-2FE2C3F0FE73} = {C4E2763D-8CA1-4332-808F-E32E9F4DDA94}
		{CFA60BDB-A297-44F6-8CEA-6D0B0B753367} = {2B045CC0-AA4B-44B1-9D92-459B71EC7AA3}
		{4B46A85D-102E-46F5-9B74-F1616E850605} = {FC61A082-2335-4C45-A38C-1EBEEA7BBE0A}
		{D96A5888-05F6-482D-87EA-CC4608172F4D} = {C4E2763D-8CA1-4332-808F-E32E9F4DDA94}
		{6B9A56E5-2DCD-4046-8CC6-5C552D720FDF} = {2B045CC0-AA4B-44B1-9D92-459B71EC7AA3}
		{CD220CCF-CF02-4BC3-A5DE-EC02D26F6477} = {FC61A082-2335-4C45-A38C-1EBEEA7BBE0A}
		{2A9959DB-769C-4524-A817-507C554615EA} = {71FD12F4-0BCB-422A-9FB0-4137E898E991}
																{4706C377-FCAC-4C89-B0AC-9F7B4C981574} = {71FD12F4-0BCB-422A-9FB0-4137E898E991}
		{D5A6FFB2-58A7-4888-9867-BB27EB8EB9D4} = {FC61A082-2335-4C45-A38C-1EBEEA7BBE0A}
		{E84B9270-FF6F-46EE-9B86-C1E922582645} = {2B045CC0-AA4B-44B1-9D92-459B71EC7AA3}
		{EC6AB3C6-7630-40AA-84CC-3BE17E77C63B} = {71FD12F4-0BCB-422A-9FB0-4137E898E991}
		{D1354C0E-83C4-4D48-A5ED-0B153A26DC83} = {71FD12F4-0BCB-422A-9FB0-4137E898E991}
                {89C43375-BDB6-42DF-90B9-8819DF675C35} = {FC61A082-2335-4C45-A38C-1EBEEA7BBE0A}
<<<<<<< HEAD
                {6DD0CE06-6079-477A-8ADD-A37E140AD9A1} = {FC61A082-2335-4C45-A38C-1EBEEA7BBE0A}
=======
                {C2AE71A6-625C-4177-82A1-7624FCF8F8BB} = {FC61A082-2335-4C45-A38C-1EBEEA7BBE0A}
>>>>>>> 8a3ef982
                {55F9EF68-6A62-4D70-8A20-D82D36D3598B} = {FC61A082-2335-4C45-A38C-1EBEEA7BBE0A}
		{3606F724-6EF1-4929-9183-A1F8271D522A} = {71FD12F4-0BCB-422A-9FB0-4137E898E991}
		{1F5D6BD4-CED0-409F-89D8-096F5F457A6D} = {C4E2763D-8CA1-4332-808F-E32E9F4DDA94}
		{6ACDD1B2-CC63-4F4D-8E99-3F8948CA2A6E} = {FC61A082-2335-4C45-A38C-1EBEEA7BBE0A}
		{2CDD7BD2-3432-4F47-8865-EC8D7E652628} = {FC61A082-2335-4C45-A38C-1EBEEA7BBE0A}
																{E6A49621-154E-4A00-A54A-39C3BA55799A} = {71FD12F4-0BCB-422A-9FB0-4137E898E991}
																{80DF9E99-C794-42EE-AD0B-549D5020B754} = {FC61A082-2335-4C45-A38C-1EBEEA7BBE0A}
																{E882EAE4-97D4-47EB-AC9B-56DB746DE40C} = {71FD12F4-0BCB-422A-9FB0-4137E898E991}
																{981C025C-F81C-4C0B-AD16-6878A17F1C25} = {71FD12F4-0BCB-422A-9FB0-4137E898E991}
																{CCA814C4-8369-4AD6-A2DA-59F54D01CE26} = {FC61A082-2335-4C45-A38C-1EBEEA7BBE0A}
																{9FF95B40-ECA7-440B-9342-688C53F1AE8E} = {FC61A082-2335-4C45-A38C-1EBEEA7BBE0A}
		{B6762749-9061-49AE-A994-777DB6018A45} = {FC61A082-2335-4C45-A38C-1EBEEA7BBE0A}
		{B1858CD4-5477-4AEF-A31E-AC7F92927D64} = {FC61A082-2335-4C45-A38C-1EBEEA7BBE0A}
																{2A2C622B-3001-4DEB-833E-BEF8A94A3343} = {2B045CC0-AA4B-44B1-9D92-459B71EC7AA3}
																{0550FADE-AE71-427E-BE5F-8EF57A734AC3} = {2B045CC0-AA4B-44B1-9D92-459B71EC7AA3}
																{0A7D7571-2957-4891-A4F1-3EE5E513CE90} = {2B045CC0-AA4B-44B1-9D92-459B71EC7AA3}
																{A832AF6B-0B26-44B0-838A-7DFF930481D5} = {71FD12F4-0BCB-422A-9FB0-4137E898E991}
		{12A0D873-2FF5-4AA0-9F66-56161DDE2D4E} = {FC61A082-2335-4C45-A38C-1EBEEA7BBE0A}
	EndGlobalSection
								GlobalSection(ExtensibilityGlobals) = postSolution
		SolutionGuid = {5617659E-FC7E-40D7-9D62-258513329CA1}
								EndGlobalSection
EndGlobal<|MERGE_RESOLUTION|>--- conflicted
+++ resolved
@@ -87,11 +87,7 @@
 EndProject
 Project("{FAE04EC0-301F-11D3-BF4B-00C04F79EFBC}") = "Dock.Serializer", "src\Dock.Serializer\Dock.Serializer.csproj", "{89C43375-BDB6-42DF-90B9-8819DF675C35}"
 EndProject
-<<<<<<< HEAD
-Project("{FAE04EC0-301F-11D3-BF4B-00C04F79EFBC}") = "Dock.Serializer.Yaml", "src\Dock.Serializer.Yaml\Dock.Serializer.Yaml.csproj", "{6DD0CE06-6079-477A-8ADD-A37E140AD9A1}"
-=======
 Project("{FAE04EC0-301F-11D3-BF4B-00C04F79EFBC}") = "Dock.Serializer.Xml", "src\Dock.Serializer.Xml\Dock.Serializer.Xml.csproj", "{C2AE71A6-625C-4177-82A1-7624FCF8F8BB}"
->>>>>>> 8a3ef982
 EndProject
 Project("{FAE04EC0-301F-11D3-BF4B-00C04F79EFBC}") = "Dock.Model.Mvvm", "src\Dock.Model.Mvvm\Dock.Model.Mvvm.csproj", "{55F9EF68-6A62-4D70-8A20-D82D36D3598B}"
 EndProject
@@ -233,16 +229,6 @@
 		{D1354C0E-83C4-4D48-A5ED-0B153A26DC83}.Debug|Any CPU.Build.0 = Debug|Any CPU
 		{D1354C0E-83C4-4D48-A5ED-0B153A26DC83}.Release|Any CPU.ActiveCfg = Release|Any CPU
 		{D1354C0E-83C4-4D48-A5ED-0B153A26DC83}.Release|Any CPU.Build.0 = Release|Any CPU
-<<<<<<< HEAD
-		{89C43375-BDB6-42DF-90B9-8819DF675C35}.Debug|Any CPU.ActiveCfg = Debug|Any CPU
-		{89C43375-BDB6-42DF-90B9-8819DF675C35}.Debug|Any CPU.Build.0 = Debug|Any CPU
-		{89C43375-BDB6-42DF-90B9-8819DF675C35}.Release|Any CPU.ActiveCfg = Release|Any CPU
-               {89C43375-BDB6-42DF-90B9-8819DF675C35}.Release|Any CPU.Build.0 = Release|Any CPU
-                {6DD0CE06-6079-477A-8ADD-A37E140AD9A1}.Debug|Any CPU.ActiveCfg = Debug|Any CPU
-                {6DD0CE06-6079-477A-8ADD-A37E140AD9A1}.Debug|Any CPU.Build.0 = Debug|Any CPU
-                {6DD0CE06-6079-477A-8ADD-A37E140AD9A1}.Release|Any CPU.ActiveCfg = Release|Any CPU
-                {6DD0CE06-6079-477A-8ADD-A37E140AD9A1}.Release|Any CPU.Build.0 = Release|Any CPU
-=======
                 {89C43375-BDB6-42DF-90B9-8819DF675C35}.Debug|Any CPU.ActiveCfg = Debug|Any CPU
                 {89C43375-BDB6-42DF-90B9-8819DF675C35}.Debug|Any CPU.Build.0 = Debug|Any CPU
                 {89C43375-BDB6-42DF-90B9-8819DF675C35}.Release|Any CPU.ActiveCfg = Release|Any CPU
@@ -251,7 +237,6 @@
                 {C2AE71A6-625C-4177-82A1-7624FCF8F8BB}.Debug|Any CPU.Build.0 = Debug|Any CPU
                 {C2AE71A6-625C-4177-82A1-7624FCF8F8BB}.Release|Any CPU.ActiveCfg = Release|Any CPU
                 {C2AE71A6-625C-4177-82A1-7624FCF8F8BB}.Release|Any CPU.Build.0 = Release|Any CPU
->>>>>>> 8a3ef982
                 {55F9EF68-6A62-4D70-8A20-D82D36D3598B}.Debug|Any CPU.ActiveCfg = Debug|Any CPU
 		{55F9EF68-6A62-4D70-8A20-D82D36D3598B}.Debug|Any CPU.Build.0 = Debug|Any CPU
 		{55F9EF68-6A62-4D70-8A20-D82D36D3598B}.Release|Any CPU.ActiveCfg = Release|Any CPU
@@ -336,11 +321,7 @@
 		{EC6AB3C6-7630-40AA-84CC-3BE17E77C63B} = {71FD12F4-0BCB-422A-9FB0-4137E898E991}
 		{D1354C0E-83C4-4D48-A5ED-0B153A26DC83} = {71FD12F4-0BCB-422A-9FB0-4137E898E991}
                 {89C43375-BDB6-42DF-90B9-8819DF675C35} = {FC61A082-2335-4C45-A38C-1EBEEA7BBE0A}
-<<<<<<< HEAD
-                {6DD0CE06-6079-477A-8ADD-A37E140AD9A1} = {FC61A082-2335-4C45-A38C-1EBEEA7BBE0A}
-=======
                 {C2AE71A6-625C-4177-82A1-7624FCF8F8BB} = {FC61A082-2335-4C45-A38C-1EBEEA7BBE0A}
->>>>>>> 8a3ef982
                 {55F9EF68-6A62-4D70-8A20-D82D36D3598B} = {FC61A082-2335-4C45-A38C-1EBEEA7BBE0A}
 		{3606F724-6EF1-4929-9183-A1F8271D522A} = {71FD12F4-0BCB-422A-9FB0-4137E898E991}
 		{1F5D6BD4-CED0-409F-89D8-096F5F457A6D} = {C4E2763D-8CA1-4332-808F-E32E9F4DDA94}
