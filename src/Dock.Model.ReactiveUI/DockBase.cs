--- conflicted
+++ resolved
@@ -20,11 +20,8 @@
         private bool _isActive;
         private IList<IDockWindow> _windows;
         private IDockFactory _factory;
-<<<<<<< HEAD
         private bool _isCollapsable = true;
-=======
         private double _proportion = double.NaN;
->>>>>>> 4f5fe0d2
 
         /// <summary>
         /// Initializes new instance of the <see cref="DockBase"/> class.
