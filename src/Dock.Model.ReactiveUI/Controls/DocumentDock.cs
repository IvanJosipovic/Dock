﻿// Copyright (c) Wiesław Šoltés. All rights reserved.
// Licensed under the MIT license. See LICENSE file in the project root for details.
using System.Runtime.Serialization;
using System.Windows.Input;
using Dock.Model.Controls;
using Dock.Model.ReactiveUI.Core;
using Dock.Model.Core;
using ReactiveUI;

namespace Dock.Model.ReactiveUI.Controls;

/// <summary>
/// Document dock.
/// </summary>
[DataContract(IsReference = true)]
public partial class DocumentDock : DockBase, IDocumentDock
{
    /// <inheritdoc/>
    [DataMember(IsRequired = false, EmitDefaultValue = true)]
    public partial bool CanCreateDocument { get; set; }

    /// <inheritdoc/>
    [IgnoreDataMember]
    public ICommand? CreateDocument { get; set; }
<<<<<<< HEAD

    private DocumentTabLayout _tabsLayout = DocumentTabLayout.Top;

    /// <inheritdoc/>
    [DataMember(IsRequired = false, EmitDefaultValue = true)]
    public DocumentTabLayout TabsLayout
    {
        get => _tabsLayout;
        set => this.RaiseAndSetIfChanged(ref _tabsLayout, value);
    }
=======
    
    /// <inheritdoc/>
    [DataMember(IsRequired = false, EmitDefaultValue = true)]
    public partial bool EnableWindowDrag { get; set; }
>>>>>>> 408e0a39
}<|MERGE_RESOLUTION|>--- conflicted
+++ resolved
@@ -15,6 +15,8 @@
 [DataContract(IsReference = true)]
 public partial class DocumentDock : DockBase, IDocumentDock
 {
+    private DocumentTabLayout _tabsLayout = DocumentTabLayout.Top;
+
     /// <inheritdoc/>
     [DataMember(IsRequired = false, EmitDefaultValue = true)]
     public partial bool CanCreateDocument { get; set; }
@@ -22,9 +24,10 @@
     /// <inheritdoc/>
     [IgnoreDataMember]
     public ICommand? CreateDocument { get; set; }
-<<<<<<< HEAD
 
-    private DocumentTabLayout _tabsLayout = DocumentTabLayout.Top;
+    /// <inheritdoc/>
+    [DataMember(IsRequired = false, EmitDefaultValue = true)]
+    public partial bool EnableWindowDrag { get; set; }
 
     /// <inheritdoc/>
     [DataMember(IsRequired = false, EmitDefaultValue = true)]
@@ -33,10 +36,4 @@
         get => _tabsLayout;
         set => this.RaiseAndSetIfChanged(ref _tabsLayout, value);
     }
-=======
-    
-    /// <inheritdoc/>
-    [DataMember(IsRequired = false, EmitDefaultValue = true)]
-    public partial bool EnableWindowDrag { get; set; }
->>>>>>> 408e0a39
 }