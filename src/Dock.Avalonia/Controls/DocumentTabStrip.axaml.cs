﻿// Copyright (c) Wiesław Šoltés. All rights reserved.
// Licensed under the MIT license. See LICENSE file in the project root for details.
using System;
using Avalonia;
using Avalonia.Controls;
using Avalonia.Controls.Metadata;
using Avalonia.Controls.Primitives;
<<<<<<< HEAD
using Avalonia.Styling;
using Avalonia.Layout;
=======
using Avalonia.Input;
using Avalonia.Interactivity;
using Dock.Settings;
>>>>>>> 408e0a39

namespace Dock.Avalonia.Controls;

/// <summary>
/// Document TabStrip custom control.
/// </summary>
[PseudoClasses(":create", ":active")]
public class DocumentTabStrip : TabStrip
{
    private Point _dragStartPoint;
    private bool _pointerPressed;
    private bool _isDragging;
    private PointerPressedEventArgs? _lastPointerPressedArgs;
    
    /// <summary>
    /// Defines the <see cref="CanCreateItem"/> property.
    /// </summary>
    public static readonly StyledProperty<bool> CanCreateItemProperty =
        AvaloniaProperty.Register<DocumentTabStrip, bool>(nameof(CanCreateItem));

    /// <summary>
    /// Define the <see cref="IsActive"/> property.
    /// </summary>
    public static readonly StyledProperty<bool> IsActiveProperty =
        AvaloniaProperty.Register<DocumentTabStrip, bool>(nameof(IsActive));
    
    /// <summary>
    /// Define the <see cref="EnableWindowDrag"/> property.
    /// </summary>
    public static readonly StyledProperty<bool> EnableWindowDragProperty = 
        AvaloniaProperty.Register<DocumentTabStrip, bool>(nameof(EnableWindowDrag));

    /// <summary>
    /// Defines the <see cref="Orientation"/> property.
    /// </summary>
    public static readonly StyledProperty<Orientation> OrientationProperty =
        AvaloniaProperty.Register<DocumentTabStrip, Orientation>(nameof(Orientation), Orientation.Horizontal);

    /// <summary>
    /// Gets or sets if tab strop dock can create new items.
    /// </summary>
    public bool CanCreateItem
    {
        get => GetValue(CanCreateItemProperty);
        set => SetValue(CanCreateItemProperty, value);
    }

    /// <summary>
    /// Gets or sets if this is the currently active dockable.
    /// </summary>
    public bool IsActive
    {
        get => GetValue(IsActiveProperty);
        set => SetValue(IsActiveProperty, value);
    }
    
    /// <summary>
    /// Gets or sets if the window can be dragged by clicking on the tab strip.
    /// </summary>
    public bool EnableWindowDrag
    {
        get => GetValue(EnableWindowDragProperty);
        set => SetValue(EnableWindowDragProperty, value);
    }

    /// <summary>
    /// Gets or sets orientation of the tab strip.
    /// </summary>
    public Orientation Orientation
    {
        get => GetValue(OrientationProperty);
        set => SetValue(OrientationProperty, value);
    }

    /// <inheritdoc/>
    protected override Type StyleKeyOverride => typeof(DocumentTabStrip);

    /// <summary>
    /// Initializes new instance of the <see cref="DocumentTabStrip"/> class.
    /// </summary>
    public DocumentTabStrip()
    {
        UpdatePseudoClassesCreate(CanCreateItem);
        UpdatePseudoClassesActive(IsActive);
    }

    /// <inheritdoc/>
    protected override void OnAttachedToVisualTree(VisualTreeAttachmentEventArgs e)
    {
        base.OnAttachedToVisualTree(e);

        AddHandler(PointerPressedEvent, OnPointerPressed, RoutingStrategies.Tunnel);
        AddHandler(PointerReleasedEvent, OnPointerReleased, RoutingStrategies.Tunnel);
        AddHandler(PointerMovedEvent, OnPointerMoved, RoutingStrategies.Tunnel);
    }

    /// <inheritdoc/>
    protected override void OnDetachedFromVisualTree(VisualTreeAttachmentEventArgs e)
    {
        base.OnDetachedFromVisualTree(e);
        
        RemoveHandler(PointerPressedEvent, OnPointerPressed);
        RemoveHandler(PointerReleasedEvent, OnPointerReleased);
        RemoveHandler(PointerMovedEvent, OnPointerMoved);
    }

    /// <inheritdoc/>
    protected override Control CreateContainerForItemOverride(object? item, int index, object? recycleKey)
    {
        return new DocumentTabStripItem();
    }

    /// <inheritdoc/>
    protected override bool NeedsContainerOverride(object? item, int index, out object? recycleKey)
    {
        return NeedsContainer<DocumentTabStripItem>(item, out recycleKey);
    }

    /// <inheritdoc/>
    protected override void OnPropertyChanged(AvaloniaPropertyChangedEventArgs change)
    {
        base.OnPropertyChanged(change);

        if (change.Property == CanCreateItemProperty)
        {
            UpdatePseudoClassesCreate(change.GetNewValue<bool>());
        }

        if (change.Property == IsActiveProperty)
        {
            UpdatePseudoClassesActive(change.GetNewValue<bool>());
        }
    }

    private void UpdatePseudoClassesCreate(bool canCreate)
    {
        PseudoClasses.Set(":create", canCreate);
    }

    private void UpdatePseudoClassesActive(bool isActive)
    {
        PseudoClasses.Set(":active", isActive);
    }

    private void OnPointerPressed(object? sender, PointerPressedEventArgs e)
    {
        if (!EnableWindowDrag)
        {
            return;
        }

        _lastPointerPressedArgs = e;

        // Only handle primary button clicks
        if (!e.GetCurrentPoint(this).Properties.IsLeftButtonPressed)
        {
            return;
        }

        // Check if we're clicking on an empty area of the tab strip
        // (not on a tab item or button)
        var source = e.Source as Control;
        if (source == this || (source != null &&
                               !(source is DocumentTabStripItem) &&
                               !(source is Button) &&
                               !IsChildOfType<DocumentTabStripItem>(source) &&
                               !IsChildOfType<Button>(source)))
        {
            _dragStartPoint = e.GetPosition(this);
            _pointerPressed = true;
            e.Handled = true;
        }
    }

    private void OnPointerReleased(object? sender, PointerReleasedEventArgs e)
    {
        if (!_pointerPressed && !_isDragging)
        {
            return;
        }

        _pointerPressed = false;
        _isDragging = false;
        e.Handled = true;
    }

    private void OnPointerMoved(object? sender, PointerEventArgs e)
    {
        if (!_pointerPressed || _isDragging)
        {
            return;
        }

        var currentPoint = e.GetPosition(this);
        var delta = currentPoint - _dragStartPoint;

        // Check if we've moved enough to consider it a drag
        if (!(Math.Abs(delta.X) > DockSettings.MinimumHorizontalDragDistance)
            && !(Math.Abs(delta.Y) > DockSettings.MinimumVerticalDragDistance))
        {
            return;
        }

        _isDragging = true;
        _pointerPressed = false;

        // Find the window that contains this tab strip
        if (VisualRoot is not Window hostWindow)
        {
            return;
        }

        if (_lastPointerPressedArgs is null)
        {
            return;
        }

        // Call the MoveDrag method to start window dragging
        hostWindow.BeginMoveDrag(_lastPointerPressedArgs);
        e.Handled = true;
    }

    private bool IsChildOfType<T>(Control control) where T : Control
    {
        // Walk up the visual tree to find a parent of type T
        var parent = control;
        while (parent != null && parent != this)
        {
            if (parent is T)
            {
                return true;
            }

            parent = parent.Parent as Control;
        }

        return false;
    }
}<|MERGE_RESOLUTION|>--- conflicted
+++ resolved
@@ -5,14 +5,10 @@
 using Avalonia.Controls;
 using Avalonia.Controls.Metadata;
 using Avalonia.Controls.Primitives;
-<<<<<<< HEAD
-using Avalonia.Styling;
 using Avalonia.Layout;
-=======
 using Avalonia.Input;
 using Avalonia.Interactivity;
 using Dock.Settings;
->>>>>>> 408e0a39
 
 namespace Dock.Avalonia.Controls;
 
@@ -49,7 +45,7 @@
     /// Defines the <see cref="Orientation"/> property.
     /// </summary>
     public static readonly StyledProperty<Orientation> OrientationProperty =
-        AvaloniaProperty.Register<DocumentTabStrip, Orientation>(nameof(Orientation), Orientation.Horizontal);
+        AvaloniaProperty.Register<DocumentTabStrip, Orientation>(nameof(Orientation));
 
     /// <summary>
     /// Gets or sets if tab strop dock can create new items.
