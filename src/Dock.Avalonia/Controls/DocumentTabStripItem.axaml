﻿<ResourceDictionary xmlns="https://github.com/avaloniaui"
                    xmlns:x="http://schemas.microsoft.com/winfx/2006/xaml"
                    xmlns:core="using:Dock.Model.Core"
                    x:DataType="core:IDockable"
                    x:CompileBindings="True">
  <Design.PreviewWith>
    <Border Padding="20">
      <StackPanel Spacing="20">
        <DocumentTabStripItem>Leaf</DocumentTabStripItem>
        <DocumentTabStripItem IsSelected="True">Arch</DocumentTabStripItem>
        <DocumentTabStripItem Background="Yellow">Background</DocumentTabStripItem>
      </StackPanel>
    </Border>
  </Design.PreviewWith>

  <x:String x:Key="DocumentTabStripItemFloatString">_Float</x:String>
  <x:String x:Key="DocumentTabStripItemFloatAllString">Float all</x:String>
  <x:String x:Key="DocumentTabStripItemCloseString">_Close</x:String>
  <x:String x:Key="DocumentTabStripItemCloseOtherTabsString">Close other tabs</x:String>
  <x:String x:Key="DocumentTabStripItemCloseAllTabsString">Close all tabs</x:String>
  <x:String x:Key="DocumentTabStripItemCloseTabsLeftString">_Close tabs to the left</x:String>
  <x:String x:Key="DocumentTabStripItemCloseTabsRightString">_Close tabs to the right</x:String>
<<<<<<< HEAD
  <x:String x:Key="DocumentTabStripItemTabLayoutString">Tab Layout</x:String>
  <x:String x:Key="DocumentTabStripItemTabLayoutLeftString">_Place Tabs on the Left</x:String>
  <x:String x:Key="DocumentTabStripItemTabLayoutTopString">_Place Tabs on the Top</x:String>
  <x:String x:Key="DocumentTabStripItemTabLayoutRightString">_Place Tabs on the Right</x:String>
=======
  <x:String x:Key="DocumentTabStripItemNewHorizontalDockString">New Horizontal Document Dock</x:String>
  <x:String x:Key="DocumentTabStripItemNewVerticalDockString">New Vertical Document Dock</x:String>
>>>>>>> 408e0a39

  <ContextMenu x:Key="DocumentTabStripItemContextMenu">
    <MenuItem Header="{DynamicResource DocumentTabStripItemFloatString}"
              Command="{Binding Owner.Factory.FloatDockable}"
              CommandParameter="{Binding}"
              IsVisible="{Binding CanFloat}"/>
    <MenuItem Header="{DynamicResource DocumentTabStripItemFloatAllString}"
              Command="{Binding Owner.Factory.FloatAllDockables}"
              CommandParameter="{Binding}"
              IsVisible="{Binding CanFloat}"/>
    <Separator />
    <MenuItem Header="{DynamicResource DocumentTabStripItemCloseString}"
              Command="{Binding Owner.Factory.CloseDockable}"
              CommandParameter="{Binding}"
              IsVisible="{Binding CanClose}"/>
    <MenuItem Header="{DynamicResource DocumentTabStripItemCloseOtherTabsString}"
              Command="{Binding Owner.Factory.CloseOtherDockables}"
              CommandParameter="{Binding}"
              IsVisible="{Binding CanClose}"/>
    <MenuItem Header="{DynamicResource DocumentTabStripItemCloseAllTabsString}"
              Command="{Binding Owner.Factory.CloseAllDockables}"
              CommandParameter="{Binding}"
              IsVisible="{Binding CanClose}"/>
    <MenuItem Header="{DynamicResource DocumentTabStripItemCloseTabsLeftString}"
              Command="{Binding Owner.Factory.CloseLeftDockables}"
              CommandParameter="{Binding}"
              IsVisible="{Binding CanClose}"/>
    <MenuItem Header="{DynamicResource DocumentTabStripItemCloseTabsRightString}"
              Command="{Binding Owner.Factory.CloseRightDockables}"
              CommandParameter="{Binding}"
              IsVisible="{Binding CanClose}"/>
<<<<<<< HEAD
    <MenuItem Header="{DynamicResource DocumentTabStripItemTabLayoutString}">
      <MenuItem Header="{DynamicResource DocumentTabStripItemTabLayoutLeftString}"
                Command="{Binding Owner.Factory.SetDocumentDockTabsLayoutLeft}"
                CommandParameter="{Binding Owner}" />
      <MenuItem Header="{DynamicResource DocumentTabStripItemTabLayoutTopString}"
                Command="{Binding Owner.Factory.SetDocumentDockTabsLayoutTop}"
                CommandParameter="{Binding Owner}" />
      <MenuItem Header="{DynamicResource DocumentTabStripItemTabLayoutRightString}"
                Command="{Binding Owner.Factory.SetDocumentDockTabsLayoutRight}"
                CommandParameter="{Binding Owner}" />
=======
    <Separator />
    <MenuItem Header="{DynamicResource DocumentTabStripItemNewHorizontalDockString}"
              Command="{Binding Owner.Factory.NewHorizontalDocumentDock}"
              CommandParameter="{Binding}">
      <MenuItem.IsVisible>
        <MultiBinding Converter="{x:Static BoolConverters.And}">
          <Binding Path="CanDrag" />
          <Binding Path="CanDrop" />
        </MultiBinding>
      </MenuItem.IsVisible>
    </MenuItem>
    <MenuItem Header="{DynamicResource DocumentTabStripItemNewVerticalDockString}"
              Command="{Binding Owner.Factory.NewVerticalDocumentDock}"
              CommandParameter="{Binding}">
      <MenuItem.IsVisible>
        <MultiBinding Converter="{x:Static BoolConverters.And}">
          <Binding Path="CanDrag" />
          <Binding Path="CanDrop" />
        </MultiBinding>
      </MenuItem.IsVisible>
>>>>>>> 408e0a39
    </MenuItem>
  </ContextMenu>
  
  <ControlTheme x:Key="{x:Type DocumentTabStripItem}" TargetType="DocumentTabStripItem">

    <Setter Property="(DockProperties.IsDragEnabled)" Value="{Binding CanDrag}" />
    <Setter Property="(DockProperties.IsDropEnabled)" Value="{Binding CanDrop}" />

    <Setter Property="(TextElement.FontSize)" Value="{DynamicResource DockFontSizeNormal}" />
    <Setter Property="FontWeight" Value="Normal" />
    <Setter Property="MinHeight" Value="24" />
    <Setter Property="VerticalContentAlignment" Value="Center" />
    <Setter Property="Background" Value="Transparent" />
    <Setter Property="Foreground" Value="{DynamicResource DockThemeForegroundBrush}" />
    <Setter Property="BorderBrush" Value="{DynamicResource DockThemeBorderLowBrush}" />
    <Setter Property="BorderThickness" Value="0" />
    <Setter Property="Margin" Value="0" />
    <Setter Property="Padding" Value="4 0 4 0" />

    <Setter Property="Template">
      <ControlTemplate>
          <Border Background="{TemplateBinding Background}"
                  TextElement.FontFamily="{TemplateBinding FontFamily}"
                  TextElement.FontSize="{TemplateBinding FontSize}"
                  TextElement.FontWeight="{TemplateBinding FontWeight}"
                  BorderBrush="{TemplateBinding BorderBrush}"
                  BorderThickness="{TemplateBinding BorderThickness}"
                  Padding="{TemplateBinding Padding}"
                  ContextMenu="{DynamicResource DocumentTabStripItemContextMenu}">
            <DockableControl TrackingMode="Tab">
              <StackPanel Background="Transparent"
                          Orientation="Horizontal"
                          Spacing="2"
                          DockProperties.IsDragArea="True"
                          DockProperties.IsDropArea="True">
                <Panel Margin="2">
                  <ContentPresenter ContentTemplate="{Binding $parent[DocumentControl].HeaderTemplate}"
                                    Content="{Binding}" />
                </Panel>
                <Button x:Name="PART_CloseButton"
                        Command="{Binding Owner.Factory.CloseDockable}"
                        CommandParameter="{Binding}"
                        IsVisible="{Binding CanClose}">
                  <Button.Styles>
                    <Style Selector="Button">
                      <Setter Property="BorderThickness" Value="0" />
                      <Setter Property="Padding" Value="0" />
                      <Setter Property="Margin" Value="0" />
                      <Setter Property="Width" Value="14" />
                      <Setter Property="Height" Value="14" />
                      <Setter Property="Background" Value="Transparent" />
                      <Style Selector="^:pointerover">
                        <Setter Property="Background" Value="{DynamicResource DockApplicationAccentBrushHigh}" />
                      </Style>
                    </Style>
                  </Button.Styles>
                  <Path x:Name="PART_ClosePath">
                    <Path.Styles>
                      <Style Selector="Path">
                        <Setter Property="Margin" Value="2" />
                        <Setter Property="Stretch" Value="Uniform" />
                        <Setter Property="UseLayoutRounding" Value="False" />
                        <Setter Property="Data"
                                Value="M19,6.41L17.59,5L12,10.59L6.41,5L5,6.41L10.59,12L5,17.59L6.41,19L12,13.41L17.59,19L19,17.59L13.41,12L19,6.41Z" />
                      </Style>
                    </Path.Styles>
                  </Path>
                </Button>
              </StackPanel>
            </DockableControl>
          </Border>
      </ControlTemplate>
    </Setter>

    <Style Selector="^:selected /template/ Path#PART_ClosePath">
      <Setter Property="Fill" Value="{DynamicResource DockApplicationAccentForegroundBrush}" />
    </Style>

    <Style Selector="^:pointerover /template/ Path#PART_ClosePath">
      <Setter Property="Fill" Value="{DynamicResource DockApplicationAccentForegroundBrush}" />
    </Style>

    <Style Selector="^:not(:active):selected">
      <Setter Property="Background" Value="{DynamicResource DockThemeBorderLowBrush}" />
      <Setter Property="Foreground" Value="{DynamicResource DockThemeForegroundBrush}" />
    </Style>

    <Style Selector="^:active:selected">
      <Setter Property="Background" Value="{DynamicResource DockApplicationAccentBrushLow}" />
      <Setter Property="Foreground" Value="{DynamicResource DockApplicationAccentForegroundBrush}" />
    </Style>

    <Style Selector="^:pointerover">
      <Setter Property="Background" Value="{DynamicResource DockApplicationAccentBrushMed}" />
      <Setter Property="Foreground" Value="{DynamicResource DockApplicationAccentForegroundBrush}" />
    </Style>

    <Style Selector="^:selected:pointerover">
      <Setter Property="Background" Value="{DynamicResource DockApplicationAccentBrushLow}" />
      <Setter Property="Foreground" Value="{DynamicResource DockApplicationAccentForegroundBrush}" />
    </Style>

  </ControlTheme>

</ResourceDictionary><|MERGE_RESOLUTION|>--- conflicted
+++ resolved
@@ -20,15 +20,12 @@
   <x:String x:Key="DocumentTabStripItemCloseAllTabsString">Close all tabs</x:String>
   <x:String x:Key="DocumentTabStripItemCloseTabsLeftString">_Close tabs to the left</x:String>
   <x:String x:Key="DocumentTabStripItemCloseTabsRightString">_Close tabs to the right</x:String>
-<<<<<<< HEAD
+  <x:String x:Key="DocumentTabStripItemNewHorizontalDockString">New Horizontal Document Dock</x:String>
+  <x:String x:Key="DocumentTabStripItemNewVerticalDockString">New Vertical Document Dock</x:String>
   <x:String x:Key="DocumentTabStripItemTabLayoutString">Tab Layout</x:String>
   <x:String x:Key="DocumentTabStripItemTabLayoutLeftString">_Place Tabs on the Left</x:String>
   <x:String x:Key="DocumentTabStripItemTabLayoutTopString">_Place Tabs on the Top</x:String>
   <x:String x:Key="DocumentTabStripItemTabLayoutRightString">_Place Tabs on the Right</x:String>
-=======
-  <x:String x:Key="DocumentTabStripItemNewHorizontalDockString">New Horizontal Document Dock</x:String>
-  <x:String x:Key="DocumentTabStripItemNewVerticalDockString">New Vertical Document Dock</x:String>
->>>>>>> 408e0a39
 
   <ContextMenu x:Key="DocumentTabStripItemContextMenu">
     <MenuItem Header="{DynamicResource DocumentTabStripItemFloatString}"
@@ -60,18 +57,6 @@
               Command="{Binding Owner.Factory.CloseRightDockables}"
               CommandParameter="{Binding}"
               IsVisible="{Binding CanClose}"/>
-<<<<<<< HEAD
-    <MenuItem Header="{DynamicResource DocumentTabStripItemTabLayoutString}">
-      <MenuItem Header="{DynamicResource DocumentTabStripItemTabLayoutLeftString}"
-                Command="{Binding Owner.Factory.SetDocumentDockTabsLayoutLeft}"
-                CommandParameter="{Binding Owner}" />
-      <MenuItem Header="{DynamicResource DocumentTabStripItemTabLayoutTopString}"
-                Command="{Binding Owner.Factory.SetDocumentDockTabsLayoutTop}"
-                CommandParameter="{Binding Owner}" />
-      <MenuItem Header="{DynamicResource DocumentTabStripItemTabLayoutRightString}"
-                Command="{Binding Owner.Factory.SetDocumentDockTabsLayoutRight}"
-                CommandParameter="{Binding Owner}" />
-=======
     <Separator />
     <MenuItem Header="{DynamicResource DocumentTabStripItemNewHorizontalDockString}"
               Command="{Binding Owner.Factory.NewHorizontalDocumentDock}"
@@ -92,7 +77,17 @@
           <Binding Path="CanDrop" />
         </MultiBinding>
       </MenuItem.IsVisible>
->>>>>>> 408e0a39
+    </MenuItem>
+    <MenuItem Header="{DynamicResource DocumentTabStripItemTabLayoutString}">
+      <MenuItem Header="{DynamicResource DocumentTabStripItemTabLayoutLeftString}"
+                Command="{Binding Owner.Factory.SetDocumentDockTabsLayoutLeft}"
+                CommandParameter="{Binding Owner}" />
+      <MenuItem Header="{DynamicResource DocumentTabStripItemTabLayoutTopString}"
+                Command="{Binding Owner.Factory.SetDocumentDockTabsLayoutTop}"
+                CommandParameter="{Binding Owner}" />
+      <MenuItem Header="{DynamicResource DocumentTabStripItemTabLayoutRightString}"
+                Command="{Binding Owner.Factory.SetDocumentDockTabsLayoutRight}"
+                CommandParameter="{Binding Owner}" />
     </MenuItem>
   </ContextMenu>
   
