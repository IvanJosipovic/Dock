--- conflicted
+++ resolved
@@ -191,29 +191,6 @@
                   DockProperties.IsDragArea="True"
                   DockProperties.IsDropArea="True">
             <DockableControl TrackingMode="Tab">
-<<<<<<< HEAD
-              <StackPanel Background="Transparent"
-                          Orientation="Horizontal"
-                          Spacing="2"
-                          DockProperties.IsDragArea="True"
-                          DockProperties.IsDropArea="True">
-                <Panel Margin="2">
-                  <ContentPresenter ContentTemplate="{Binding $parent[DocumentControl].HeaderTemplate}"
-                                    Content="{Binding}" />
-                </Panel>
-                <ContentPresenter ContentTemplate="{Binding $parent[DocumentControl].ModifiedTemplate}"
-                                  IsVisible="{Binding IsModified}"
-                                  Content="{Binding}" />
-                <Button x:Name="PART_CloseButton"
-                        Command="{Binding Owner.Factory.CloseDockable}"
-                        CommandParameter="{Binding}">
-                  <Button.IsVisible>
-                    <MultiBinding Converter="{x:Static BoolConverters.And}">
-                      <Binding Path="CanClose" />
-                      <MultiBinding Converter="{x:Static converters:CanRemoveDockableConverter.Instance}">
-                        <Binding Path="((core:IDock)Owner).CanCloseLastDockable" FallbackValue="{x:True}" />
-                        <Binding Path="((core:IDock)Owner).VisibleDockables.Count" FallbackValue="0" />
-=======
               <DockPanel Background="Transparent">
                 <Panel DockPanel.Dock="Left" 
                        Background="Transparent" 
@@ -244,7 +221,6 @@
                           <Binding Path="((core:IDock)Owner).CanCloseLastDockable" FallbackValue="{x:True}" />
                           <Binding Path="((core:IDock)Owner).VisibleDockables.Count" FallbackValue="0" />
                         </MultiBinding>
->>>>>>> 15dcd524
                       </MultiBinding>
                     </Button.IsVisible>
                     <Button.Styles>
