--- conflicted
+++ resolved
@@ -63,22 +63,16 @@
               </Path.Styles>
             </Path>
           </Button>
-<<<<<<< HEAD
-          <ItemsPresenter x:Name="PART_ItemsPresenter"
-                          ItemsPanel="{TemplateBinding ItemsPanel}" />
+          <ScrollViewer x:Name="PART_ScrollViewer">
+            <ItemsPresenter x:Name="PART_ItemsPresenter"
+                            ItemsPanel="{TemplateBinding ItemsPanel}" />
+          </ScrollViewer>
           <Border Name="PART_BorderFill"
                   DockProperties.IsDropArea="True"
                   DockProperties.IsDockTarget="True"
                   DockProperties.ShowDockIndicatorOnly="True"
                   DockProperties.IndicatorDockOperation="Fill"
                   DockProperties.DockAdornerHost="{TemplateBinding DockAdornerHost}" />
-=======
-          <ScrollViewer x:Name="PART_ScrollViewer">
-            <ItemsPresenter x:Name="PART_ItemsPresenter"
-                            ItemsPanel="{TemplateBinding ItemsPanel}" />
-          </ScrollViewer>
-          <Border Name="PART_BorderFill" DockProperties.IsDropArea="True" />
->>>>>>> 66992021
         </DockPanel>
       </ControlTemplate>
     </Setter>
