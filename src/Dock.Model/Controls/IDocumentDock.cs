﻿// Copyright (c) Wiesław Šoltés. All rights reserved.
// Licensed under the MIT license. See LICENSE file in the project root for details.
using System.Windows.Input;
using Dock.Model.Core;

namespace Dock.Model.Controls;

/// <summary>
/// Document dock contract.
/// </summary>
public interface IDocumentDock : IDock
{
    /// <summary>
    /// Gets or sets if document dock can create new documents.
    /// </summary>
    bool CanCreateDocument { get; set; }

    /// <summary>
    /// Gets or sets command to create new document.
    /// </summary>
    ICommand? CreateDocument { get; set; }

    /// <summary>
<<<<<<< HEAD
    /// Gets or sets document tabs layout.
    /// </summary>
    DocumentTabLayout TabsLayout { get; set; }
=======
    /// Gets or sets if the window can be dragged by clicking on the tab strip.
    /// </summary>
    public bool EnableWindowDrag { get; set;}
>>>>>>> 408e0a39
}<|MERGE_RESOLUTION|>--- conflicted
+++ resolved
@@ -21,13 +21,12 @@
     ICommand? CreateDocument { get; set; }
 
     /// <summary>
-<<<<<<< HEAD
+    /// Gets or sets if the window can be dragged by clicking on the tab strip.
+    /// </summary>
+    bool EnableWindowDrag { get; set;}
+
+    /// <summary>
     /// Gets or sets document tabs layout.
     /// </summary>
     DocumentTabLayout TabsLayout { get; set; }
-=======
-    /// Gets or sets if the window can be dragged by clicking on the tab strip.
-    /// </summary>
-    public bool EnableWindowDrag { get; set;}
->>>>>>> 408e0a39
 }