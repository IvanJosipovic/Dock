﻿// Copyright (c) Wiesław Šoltés. All rights reserved.
// Licensed under the MIT license. See LICENSE file in the project root for details.
using System.Diagnostics;
using System.Linq;
using Dock.Model.Controls;
using Dock.Model.Core;

namespace Dock.Model;

/// <summary>
/// Factory base class.
/// </summary>
public abstract partial class FactoryBase
{
    /// <inheritdoc/>
    public virtual void AddDockable(IDock dock, IDockable dockable)
    {
        InitDockable(dockable, dock);
        dock.VisibleDockables ??= CreateList<IDockable>();
        AddVisibleDockable(dock, dockable);
        OnDockableAdded(dockable);
    }

    /// <inheritdoc/>
    public virtual void InsertDockable(IDock dock, IDockable dockable, int index)
    {
        if (index >= 0)
        {
            InitDockable(dockable, dock);
            dock.VisibleDockables ??= CreateList<IDockable>();
            InsertVisibleDockable(dock, index, dockable);
            OnDockableAdded(dockable);
        }
    }

    /// <inheritdoc/>
    public virtual void RemoveDockable(IDockable dockable, bool collapse)
    {
        // to correctly remove a pinned dockable, it needs to be unpinned
        UnpinDockable(dockable);

        if (dockable.Owner is not IDock dock || dock.VisibleDockables is null)
        {
            return;
        }

        var index = dock.VisibleDockables.IndexOf(dockable);
        if (index < 0)
        {
            return;
        }

        RemoveVisibleDockable(dock, dockable);
        OnDockableRemoved(dockable);

        var indexActiveDockable = index > 0 ? index - 1 : 0;
        if (dock.VisibleDockables.Count > 0)
        {
            var nextActiveDockable = dock.VisibleDockables[indexActiveDockable];
            dock.ActiveDockable = nextActiveDockable is not IProportionalDockSplitter ? nextActiveDockable : null;
        }
        else
        {
            dock.ActiveDockable = null;
        }

        if (dock.VisibleDockables.Count == 1)
        {
            var dockable0 = dock.VisibleDockables[0];
            if (dockable0 is IProportionalDockSplitter splitter0)
            {
                RemoveDockable(splitter0, false);
            }
        }

        if (dock.VisibleDockables.Count == 2)
        {
            var dockable0 = dock.VisibleDockables[0];
            var dockable1 = dock.VisibleDockables[1];
            if (dockable0 is IProportionalDockSplitter splitter0)
            {
                RemoveDockable(splitter0, false);
            }
            if (dockable1 is IProportionalDockSplitter splitter1)
            {
                RemoveDockable(splitter1, false);
            }
        }

        if (collapse)
        {
            CollapseDock(dock);
        }
    }

    /// <inheritdoc/>
    public virtual void MoveDockable(IDock dock, IDockable sourceDockable, IDockable targetDockable)
    {
        if (dock.VisibleDockables is null)
        {
            return;
        }

        var sourceIndex = dock.VisibleDockables.IndexOf(sourceDockable);
        var targetIndex = dock.VisibleDockables.IndexOf(targetDockable);

        if (sourceIndex >= 0 && targetIndex >= 0 && sourceIndex != targetIndex)
        {
            RemoveVisibleDockableAt(dock, sourceIndex);
            OnDockableRemoved(sourceDockable);
            InsertVisibleDockable(dock, targetIndex, sourceDockable);
            OnDockableAdded(sourceDockable);
            OnDockableMoved(sourceDockable);
            dock.ActiveDockable = sourceDockable;
        }
    }

    /// <inheritdoc/>
    public virtual void MoveDockable(IDock sourceDock, IDock targetDock, IDockable sourceDockable, IDockable? targetDockable)
    {
        UnpinDockable(sourceDockable);

        if (targetDock.VisibleDockables is null)
        {
            targetDock.VisibleDockables = CreateList<IDockable>();
            if (targetDock.VisibleDockables is null)
            {
                return;
            }
        }

        var isSameOwner = sourceDock == targetDock;

        var targetIndex = 0;

        if (sourceDock.VisibleDockables is not null && targetDock.VisibleDockables is not null && targetDock.VisibleDockables.Count > 0)
        {
            if (isSameOwner)
            {
                var sourceIndex = sourceDock.VisibleDockables.IndexOf(sourceDockable);

                if (targetDockable is not null)
                {
                    targetIndex = targetDock.VisibleDockables.IndexOf(targetDockable);
                }
                else
                {
                    targetIndex = targetDock.VisibleDockables.Count - 1;
                }

                if (sourceIndex == targetIndex)
                {
                    return;
                }
            }
            else
            {
                if (targetDockable is not null)
                {
                    targetIndex = targetDock.VisibleDockables.IndexOf(targetDockable);
                    if (targetIndex >= 0)
                    {
                        targetIndex += 1;
                    }
                    else
                    {
                        targetIndex = targetDock.VisibleDockables.Count - 1;
                    }
                }
                else
                {
                    targetIndex = targetDock.VisibleDockables.Count - 1;
                }
            }
        }

        if (sourceDock.VisibleDockables is not null && targetDock.VisibleDockables is not null)
        {
            if (isSameOwner)
            {
                var sourceIndex = sourceDock.VisibleDockables.IndexOf(sourceDockable);
                if (sourceIndex < targetIndex)
                {
                    InsertVisibleDockable(targetDock, targetIndex + 1, sourceDockable);
                    OnDockableAdded(sourceDockable);
                    RemoveVisibleDockableAt(targetDock, sourceIndex);
                    OnDockableRemoved(sourceDockable);
                    OnDockableMoved(sourceDockable);
                }
                else
                {
                    var removeIndex = sourceIndex + 1;
                    if (targetDock.VisibleDockables.Count + 1 > removeIndex)
                    {
                        InsertVisibleDockable(targetDock, targetIndex, sourceDockable);
                        OnDockableAdded(sourceDockable);
                        RemoveVisibleDockableAt(targetDock, removeIndex);
                        OnDockableRemoved(sourceDockable);
                        OnDockableMoved(sourceDockable);
                    }
                }
            }
            else
            {
                RemoveDockable(sourceDockable, true);
                InsertVisibleDockable(targetDock, targetIndex, sourceDockable);
                OnDockableAdded(sourceDockable);
                OnDockableMoved(sourceDockable);
                InitDockable(sourceDockable, targetDock);
                targetDock.ActiveDockable = sourceDockable;
            }
        }
    }

    /// <inheritdoc/>
    public virtual void SwapDockable(IDock dock, IDockable sourceDockable, IDockable targetDockable)
    {
        if (dock.VisibleDockables is null)
        {
            return;
        }

        var sourceIndex = dock.VisibleDockables.IndexOf(sourceDockable);
        var targetIndex = dock.VisibleDockables.IndexOf(targetDockable);

        if (sourceIndex >= 0 && targetIndex >= 0 && sourceIndex != targetIndex)
        {
            var originalSourceDockable = dock.VisibleDockables[sourceIndex];
            var originalTargetDockable = dock.VisibleDockables[targetIndex];

            dock.VisibleDockables[targetIndex] = originalSourceDockable;
            OnDockableRemoved(originalTargetDockable);
            OnDockableAdded(originalSourceDockable);
            dock.VisibleDockables[sourceIndex] = originalTargetDockable;
            OnDockableAdded(originalTargetDockable);
            OnDockableSwapped(originalSourceDockable);
            OnDockableSwapped(originalTargetDockable);
            dock.ActiveDockable = originalTargetDockable;
        }
    }

    /// <inheritdoc/>
    public virtual void SwapDockable(IDock sourceDock, IDock targetDock, IDockable sourceDockable, IDockable targetDockable)
    {
        if (sourceDock.VisibleDockables is null || targetDock.VisibleDockables is null)
        {
            return;
        }

        var sourceIndex = sourceDock.VisibleDockables.IndexOf(sourceDockable);
        var targetIndex = targetDock.VisibleDockables.IndexOf(targetDockable);

        if (sourceIndex >= 0 && targetIndex >= 0)
        {
            var originalSourceDockable = sourceDock.VisibleDockables[sourceIndex];
            var originalTargetDockable = targetDock.VisibleDockables[targetIndex];
            sourceDock.VisibleDockables[sourceIndex] = originalTargetDockable;
            targetDock.VisibleDockables[targetIndex] = originalSourceDockable;

            InitDockable(originalSourceDockable, targetDock);
            InitDockable(originalTargetDockable, sourceDock);

            OnDockableSwapped(originalTargetDockable);
            OnDockableSwapped(originalSourceDockable);

            sourceDock.ActiveDockable = originalTargetDockable;
            targetDock.ActiveDockable = originalSourceDockable;
        }
    }

    /// <inheritdoc/>
    public bool IsDockablePinned(IDockable dockable, IRootDock? rootDock = null)
    {
        if (rootDock == null)
        {
            rootDock = FindRoot(dockable);

            if (rootDock == null)
            {
                return false;
            }
        }

        if (rootDock.LeftPinnedDockables is not null)
        {
            if (rootDock.LeftPinnedDockables.Contains(dockable))
            {
                return true;
            }
        }

        if (rootDock.RightPinnedDockables is not null)
        {
            if (rootDock.RightPinnedDockables.Contains(dockable))
            {
                return true;
            }
        }

        if (rootDock.TopPinnedDockables is not null)
        {
            if (rootDock.TopPinnedDockables.Contains(dockable))
            {
                return true;
            }
        }

        if (rootDock.BottomPinnedDockables is not null)
        {
            if (rootDock.BottomPinnedDockables.Contains(dockable))
            {
                return true;
            }
        }

        return false;
    }

    /// <inheritdoc/>
    public void HidePreviewingDockables(IRootDock rootDock)
    {
        if (rootDock.PinnedDock?.VisibleDockables is null)
        {
            return;
        }

        foreach (var dockable in rootDock.PinnedDock.VisibleDockables)
        {
            dockable.Owner = dockable.OriginalOwner;
            dockable.OriginalOwner = null;
        }

        RemoveAllVisibleDockables(rootDock.PinnedDock);
    }

    /// <inheritdoc/>
    public void PreviewPinnedDockable(IDockable dockable)
    {
        var rootDock = FindRoot(dockable, _ => true);
        if (rootDock is null)
        {
            return;
        }

        HidePreviewingDockables(rootDock);

        var alignment = (dockable.Owner as IToolDock)?.Alignment ?? Alignment.Unset;

        if (rootDock.PinnedDock == null)
        {
            rootDock.PinnedDock = CreateToolDock();
            InitDockable(rootDock.PinnedDock, rootDock);
        }
        rootDock.PinnedDock.Alignment = alignment;

        Debug.Assert(rootDock.PinnedDock != null);

        RemoveAllVisibleDockables(rootDock.PinnedDock!);

        dockable.OriginalOwner = dockable.Owner;
        AddVisibleDockable(rootDock.PinnedDock!, dockable);
    }

    /// <inheritdoc/>
    public virtual void PinDockable(IDockable dockable)
    {
        switch (dockable.Owner)
        {
            case IToolDock toolDock:
            {
                var rootDock = FindRoot(dockable, _ => true);
                if (rootDock is null)
                {
                    return;
                }

                var isVisible = false;

                if (toolDock.VisibleDockables is not null)
                {
                    isVisible = toolDock.VisibleDockables.Contains(dockable);
                }

                var isPinned = IsDockablePinned(dockable, rootDock);

                var originalToolDock = dockable.OriginalOwner as IToolDock;

                var alignment = originalToolDock?.Alignment ?? toolDock.Alignment;

                if (isVisible && !isPinned)
                {
                    // Pin dockable.

                    switch (alignment)
                    {
                        case Alignment.Unset:
                        case Alignment.Left:
                        {
                            rootDock.LeftPinnedDockables ??= CreateList<IDockable>();
                            break;
                        }
                        case Alignment.Right:
                        {
                            rootDock.RightPinnedDockables ??= CreateList<IDockable>();
                            break;
                        }
                        case Alignment.Top:
                        {
                            rootDock.TopPinnedDockables ??= CreateList<IDockable>();
                            break;
                        }
                        case Alignment.Bottom:
                        {
                            rootDock.BottomPinnedDockables ??= CreateList<IDockable>();
                            break;
                        }
                    }

                    if (toolDock.VisibleDockables is not null)
                    {
                        RemoveVisibleDockable(toolDock, dockable);
                        OnDockableRemoved(dockable);
                    }

                    switch (alignment)
                    {
                        case Alignment.Unset:
                        case Alignment.Left:
                        {
                            if (rootDock.LeftPinnedDockables is not null)
                            {
                                rootDock.LeftPinnedDockables.Add(dockable);
                                OnDockablePinned(dockable);
                            }

                            break;
                        }
                        case Alignment.Right:
                        {
                            if (rootDock.RightPinnedDockables is not null)
                            {
                                rootDock.RightPinnedDockables.Add(dockable);
                                OnDockablePinned(dockable);
                            }

                            break;
                        }
                        case Alignment.Top:
                        {
                            if (rootDock.TopPinnedDockables is not null)
                            {
                                rootDock.TopPinnedDockables.Add(dockable);
                                OnDockablePinned(dockable);
                            }

                            break;
                        }
                        case Alignment.Bottom:
                        {
                            if (rootDock.BottomPinnedDockables is not null)
                            {
                                rootDock.BottomPinnedDockables.Add(dockable);
                                OnDockablePinned(dockable);
                            }

                            break;
                        }
                    }

                    // TODO: Handle ActiveDockable state.
                    // TODO: Handle IsExpanded property of IToolDock.
                    // TODO: Handle AutoHide property of IToolDock.
                }
                else if (isPinned)
                {
                    // Unpin dockable.

                    toolDock.VisibleDockables ??= CreateList<IDockable>();

                    switch (alignment)
                    {
                        case Alignment.Unset:
                        case Alignment.Left:
                        {
                            if (rootDock.LeftPinnedDockables is not null)
                            {
                                rootDock.LeftPinnedDockables.Remove(dockable);
                                OnDockableUnpinned(dockable);
                            }

                            break;
                        }
                        case Alignment.Right:
                        {
                            if (rootDock.RightPinnedDockables is not null)
                            {
                                rootDock.RightPinnedDockables.Remove(dockable);
                                OnDockableUnpinned(dockable);
                            }

                            break;
                        }
                        case Alignment.Top:
                        {
                            if (rootDock.TopPinnedDockables is not null)
                            {
                                rootDock.TopPinnedDockables.Remove(dockable);
                                OnDockableUnpinned(dockable);
                            }

                            break;
                        }
                        case Alignment.Bottom:
                        {
                            if (rootDock.BottomPinnedDockables is not null)
                            {
                                rootDock.BottomPinnedDockables.Remove(dockable);
                                OnDockableUnpinned(dockable);
                            }

                            break;
                        }
                    }

                    if (!isVisible)
                    {
                        AddVisibleDockable(toolDock, dockable);
                    }
                    else
                    {
                        Debug.Assert(dockable.OriginalOwner is IDock);
                        var originalOwner = (IDock)dockable.OriginalOwner!;
                        HidePreviewingDockables(rootDock);
                        AddVisibleDockable(originalOwner, dockable);
                    }

                    OnDockableAdded(dockable);

                    // TODO: Handle ActiveDockable state.
                    // TODO: Handle IsExpanded property of IToolDock.
                    // TODO: Handle AutoHide property of IToolDock.
                }
                else
                {
                    // TODO: Handle invalid state.
                }

                break;
            }
        }
    }

    /// <inheritdoc/>
    public void UnpinDockable(IDockable dockable)
    {
        if (IsDockablePinned(dockable))
        {
            PinDockable(dockable);
        }
    }

    /// <inheritdoc/>
    public virtual void FloatDockable(IDockable dockable)
    {
        if (dockable.Owner is not IDock dock)
        {
            return;
        }

        UnpinDockable(dockable);

        dock.GetPointerScreenPosition(out var dockPointerScreenX, out var dockPointerScreenY);
        dockable.GetPointerScreenPosition(out var dockablePointerScreenX, out var dockablePointerScreenY);

        if (double.IsNaN(dockablePointerScreenX))
        {
            dockablePointerScreenX = dockPointerScreenX;
        }
        if (double.IsNaN(dockablePointerScreenY))
        {
            dockablePointerScreenY = dockPointerScreenY;
        }

        dock.GetVisibleBounds(out var ownerX, out var ownerY, out var ownerWidth, out var ownerHeight);
        dockable.GetVisibleBounds(out var dockableX, out var dockableY, out var dockableWidth, out var dockableHeight);

        if (double.IsNaN(dockablePointerScreenX))
        {
            dockablePointerScreenX = !double.IsNaN(dockableX) ? dockableX : !double.IsNaN(ownerX) ? ownerX : 0;
        }
        if (double.IsNaN(dockablePointerScreenY))
        {
            dockablePointerScreenY = !double.IsNaN(dockableY) ? dockableY : !double.IsNaN(ownerY) ? ownerY : 0;
        }
        if (double.IsNaN(dockableWidth))
        {
            dockableWidth = double.IsNaN(ownerWidth) ? 300 : ownerWidth;
        }
        if (double.IsNaN(dockableHeight))
        {
            dockableHeight = double.IsNaN(ownerHeight) ? 400 : ownerHeight;
        }

        SplitToWindow(dock, dockable, dockablePointerScreenX, dockablePointerScreenY, dockableWidth, dockableHeight);
    }

    /// <inheritdoc/>
    public virtual void FloatAllDockables(IDockable dockable)
    {
        if (dockable.Owner is not IDock dock || dock.VisibleDockables is null)
        {
            return;
        }

        var rootDock = FindRoot(dock, _ => true);
        if (rootDock is null)
        {
            return;
        }

        dock.GetPointerScreenPosition(out var pointerX, out var pointerY);
        dock.GetVisibleBounds(out var ownerX, out var ownerY, out var ownerWidth, out var ownerHeight);

        if (double.IsNaN(pointerX))
        {
            pointerX = !double.IsNaN(ownerX) ? ownerX : 0;
        }
        if (double.IsNaN(pointerY))
        {
            pointerY = !double.IsNaN(ownerY) ? ownerY : 0;
        }

        var width = double.IsNaN(ownerWidth) ? 300 : ownerWidth;
        var height = double.IsNaN(ownerHeight) ? 400 : ownerHeight;

        IDock targetDock = dock switch
        {
            IDocumentDock => CreateDocumentDock(),
            IToolDock => CreateToolDock(),
            _ => CreateDockDock()
        };

        targetDock.Title = dock.Title;
        targetDock.Id = dock.Id;
        targetDock.VisibleDockables = CreateList<IDockable>();

        if (dock is IDocumentDock sourceDoc && targetDock is IDocumentDock targetDoc)
        {
            targetDoc.CanCreateDocument = sourceDoc.CanCreateDocument;
            targetDoc.EnableWindowDrag = sourceDoc.EnableWindowDrag;

            if (sourceDoc is IDocumentDockContent sourceContent && targetDoc is IDocumentDockContent targetContent)
            {
                targetContent.DocumentTemplate = sourceContent.DocumentTemplate;
            }
        }

        if (dock is IToolDock sourceTool && targetDock is IToolDock targetTool)
        {
            targetTool.Alignment = sourceTool.Alignment;
            targetTool.IsExpanded = sourceTool.IsExpanded;
            targetTool.AutoHide = sourceTool.AutoHide;
            targetTool.GripMode = sourceTool.GripMode;
        }

        var dockables = dock.VisibleDockables.ToList();
        foreach (var d in dockables)
        {
            // move dockables one by one but do not force collapse when the
            // owner dock declares it should stay visible
            RemoveDockable(d, dock.IsCollapsable);
            AddDockable(targetDock, d);
            OnDockableMoved(d);
            targetDock.ActiveDockable = d;
        }

        var window = CreateWindowFrom(targetDock);
        if (window is not null)
        {
            AddWindow(rootDock, window);
            window.X = pointerX;
            window.Y = pointerY;
            window.Width = width;
            window.Height = height;
            window.Present(false);

            if (window.Layout is { })
            {
                SetFocusedDockable(window.Layout, targetDock.ActiveDockable);
            }
        }
    }

    /// <inheritdoc/>
    public virtual void DockAsDocument(IDockable dockable)
    {
        if (dockable.Owner is not IDock sourceDock)
        {
            return;
        }

        var rootDock = FindRoot(sourceDock, _ => true);
        if (rootDock is null)
        {
            return;
        }

        var target = FindDockable(rootDock, d => d is IDocumentDock) as IDock;
        if (target is null)
        {
            return;
        }

        var targetDockable = target.VisibleDockables?.LastOrDefault();

        MoveDockable(sourceDock, target, dockable, targetDockable);
    }

    /// <inheritdoc/>
    public virtual void CloseDockable(IDockable dockable)
    {
        if (dockable.CanClose && dockable.OnClose())
        {
            var hide = (dockable is ITool && HideToolsOnClose)
                       || (dockable is IDocument && HideDocumentsOnClose);

            if (hide)
            {
                HideDockable(dockable);
            }
            else
            {
                RemoveDockable(dockable, true);
            }

            OnDockableClosed(dockable);
        }
    }

    private void CloseDockablesRange(IDock dock, int start, int end, IDockable? excluding = null)
    {
        if (dock.VisibleDockables is null)
        {
            return;
        }

        for (var i = end; i >= start; --i)
        {
            if (excluding == null || dock.VisibleDockables[i] != excluding)
            {
                CloseDockable(dock.VisibleDockables[i]);
            }
        }
    }

    /// <inheritdoc/>
    public virtual void CloseOtherDockables(IDockable dockable)
    {
        if (dockable.Owner is not IDock dock || dock.VisibleDockables is null)
        {
            return;
        }

        CloseDockablesRange(dock, 0, dock.VisibleDockables.Count - 1, dockable);
    }

    /// <inheritdoc/>
    public virtual void CloseAllDockables(IDockable dockable)
    {
        if (dockable.Owner is not IDock dock || dock.VisibleDockables is null)
        {
            return;
        }

        CloseDockablesRange(dock, 0, dock.VisibleDockables.Count - 1);
    }

    /// <inheritdoc/>
    public virtual void CloseLeftDockables(IDockable dockable)
    {
        if (dockable.Owner is not IDock dock || dock.VisibleDockables is null)
        {
            return;
        }

        int indexOf = dock.VisibleDockables.IndexOf(dockable);
        if (indexOf == -1)
        {
            return;
        }

        CloseDockablesRange(dock, 0, indexOf - 1);
    }

    /// <inheritdoc/>
    public virtual void CloseRightDockables(IDockable dockable)
    {
        if (dockable.Owner is not IDock dock || dock.VisibleDockables is null)
        {
            return;
        }

        int indexOf = dock.VisibleDockables.IndexOf(dockable);
        if (indexOf == -1)
        {
            return;
        }

        CloseDockablesRange(dock, indexOf + 1, dock.VisibleDockables.Count - 1);
    }

    /// <inheritdoc/>
<<<<<<< HEAD
    public virtual void SetDocumentDockTabsLayout(IDockable dockable, DocumentTabLayout layout)
    {
        if (dockable is IDocumentDock documentDock)
        {
            documentDock.TabsLayout = layout;
        }
    }

    /// <inheritdoc/>
    public void SetDocumentDockTabsLayoutLeft(IDockable dockable) => SetDocumentDockTabsLayout(dockable, DocumentTabLayout.Left);

    /// <inheritdoc/>
    public void SetDocumentDockTabsLayoutTop(IDockable dockable) => SetDocumentDockTabsLayout(dockable, DocumentTabLayout.Top);

    /// <inheritdoc/>
    public void SetDocumentDockTabsLayoutRight(IDockable dockable) => SetDocumentDockTabsLayout(dockable, DocumentTabLayout.Right);
=======
    public virtual void NewHorizontalDocumentDock(IDockable dockable)
    {
        if (dockable.Owner is not IDock dock)
        {
            return;
        }

        var newDock = CreateDocumentDock();
        newDock.Title = nameof(IDocumentDock);
        newDock.VisibleDockables = CreateList<IDockable>();

        if (dock is IDocumentDock sourceDock && newDock is IDocumentDock targetDock)
        {
            targetDock.Id = sourceDock.Id;
            targetDock.CanCreateDocument = sourceDock.CanCreateDocument;
            targetDock.EnableWindowDrag = sourceDock.EnableWindowDrag;

            if (sourceDock is IDocumentDockContent sdc && targetDock is IDocumentDockContent tdc)
            {
                tdc.DocumentTemplate = sdc.DocumentTemplate;
            }
        }

        MoveDockable(dock, newDock, dockable, null);
        SplitToDock(dock, newDock, DockOperation.Right);
    }

    /// <inheritdoc/>
    public virtual void NewVerticalDocumentDock(IDockable dockable)
    {
        if (dockable.Owner is not IDock dock)
        {
            return;
        }

        var newDock = CreateDocumentDock();
        newDock.Title = nameof(IDocumentDock);
        newDock.VisibleDockables = CreateList<IDockable>();

        if (dock is IDocumentDock sourceDock && newDock is IDocumentDock targetDock)
        {
            targetDock.Id = sourceDock.Id;
            targetDock.CanCreateDocument = sourceDock.CanCreateDocument;
            targetDock.EnableWindowDrag = sourceDock.EnableWindowDrag;

            if (sourceDock is IDocumentDockContent sdc && targetDock is IDocumentDockContent tdc)
            {
                tdc.DocumentTemplate = sdc.DocumentTemplate;
            }
        }

        MoveDockable(dock, newDock, dockable, null);
        SplitToDock(dock, newDock, DockOperation.Bottom);
    }
>>>>>>> 408e0a39

    /// <inheritdoc/>
    public virtual void HideDockable(IDockable dockable)
    {
        UnpinDockable(dockable);

        var rootDock = FindRoot(dockable, _ => true);
        if (rootDock is null)
        {
            return;
        }

        rootDock.HiddenDockables ??= CreateList<IDockable>();

        if (dockable.Owner is IDock owner && owner.VisibleDockables is not null)
        {
            RemoveVisibleDockable(owner, dockable);
            OnDockableRemoved(dockable);
            dockable.OriginalOwner = owner;
        }

        dockable.Owner = rootDock;
        rootDock.HiddenDockables.Add(dockable);
        OnDockableHidden(dockable);
    }

    /// <inheritdoc/>
    public void HideDockable(string id)
    {
        var dockable = Find(d => d.Id == id).FirstOrDefault();
        if (dockable is not null)
        {
            HideDockable(dockable);
        }
    }

    /// <inheritdoc/>
    public virtual void RestoreDockable(IDockable dockable)
    {
        var rootDock = FindRoot(dockable, _ => true);
        if (rootDock?.HiddenDockables is null)
        {
            return;
        }

        if (!rootDock.HiddenDockables.Contains(dockable))
        {
            return;
        }

        rootDock.HiddenDockables.Remove(dockable);
        OnDockableRestored(dockable);

        if (dockable.OriginalOwner is IDock owner)
        {
            AddVisibleDockable(owner, dockable);
            OnDockableAdded(dockable);
            dockable.Owner = owner;
            dockable.OriginalOwner = null;
        }
        else
        {
            dockable.Owner = null;
        }
    }

    /// <inheritdoc/>
    public IDockable? RestoreDockable(string id)
    {
        foreach (var rootDock in Find(d => d is IRootDock).OfType<IRootDock>())
        {
            if (rootDock.HiddenDockables is null)
            {
                continue;
            }

            var dockable = rootDock.HiddenDockables.FirstOrDefault(x => x.Id == id);
            if (dockable is not null)
            {
                RestoreDockable(dockable);
                return dockable;
            }
        }

        return null;
    }

    /// <summary>
    /// Adds the dockable to the visible dockables list of the dock.
    /// </summary>
    protected void AddVisibleDockable(IDock dock, IDockable dockable)
    {
        if (dock.VisibleDockables == null)
        {
            dock.VisibleDockables = CreateList<IDockable>();
        }
        dock.VisibleDockables.Add(dockable);
        UpdateIsEmpty(dock);
    }

    /// <summary>
    /// Inserts the dockable to the visible dockables list of the dock at the specified index.
    /// </summary>
    protected void InsertVisibleDockable(IDock dock, int index, IDockable dockable)
    {
        if (dock.VisibleDockables == null)
        {
            dock.VisibleDockables = CreateList<IDockable>();
        }
        dock.VisibleDockables.Insert(index, dockable);
        UpdateIsEmpty(dock);
    }

    /// <summary>
    /// Removes the dockable from the visible dockables list of the dock.
    /// </summary>
    protected void RemoveVisibleDockable(IDock dock, IDockable dockable)
    {
        if (dock.VisibleDockables != null)
        {
            dock.VisibleDockables.Remove(dockable);
            UpdateIsEmpty(dock);
        }
    }

    /// <summary>
    /// Removes all visible dockable of the dock.
    /// </summary>
    protected void RemoveAllVisibleDockables(IDock dock)
    {
        if (dock.VisibleDockables != null)
        {
            if (dock.VisibleDockables.Count > 0)
            {
                dock.VisibleDockables.Clear();
                UpdateIsEmpty(dock);
            }
        }
    }

    /// <summary>
    /// Removes the dockable at the specified index from the visible dockables list of the dock.
    /// </summary>
    protected void RemoveVisibleDockableAt(IDock dock, int index)
    {
        if (dock.VisibleDockables != null)
        {
            dock.VisibleDockables.RemoveAt(index);
            UpdateIsEmpty(dock);
        }
    }

    private void UpdateIsEmpty(IDock dock)
    {
        bool oldIsEmpty = dock.IsEmpty;

        var newIsEmpty = dock.VisibleDockables == null
                         || dock.VisibleDockables?.Count == 0
                         || dock.VisibleDockables!.All(x => x is IDock { IsEmpty: true, IsCollapsable: true } or IProportionalDockSplitter);

        if (oldIsEmpty != newIsEmpty)
        {
            dock.IsEmpty = newIsEmpty;
            if (dock.Owner is IDock parent)
                UpdateIsEmpty(parent);
        }

        UpdateOpenedDockablesCount(dock);
    }

    private void UpdateOpenedDockablesCount(IDockable dockable)
    {
        switch (dockable)
        {
            case IProportionalDock proportionalDock:
                proportionalDock.OpenedDockablesCount = proportionalDock.VisibleDockables?.Sum(x => (x as IDock)?.OpenedDockablesCount ?? 0) ?? 0;
                break;
            case IRootDock rootDock:
                rootDock.OpenedDockablesCount = rootDock.VisibleDockables?.Sum(x => (x as IDock)?.OpenedDockablesCount ?? 0) ?? 0;
                break;
            case IDock dock:
                dock.OpenedDockablesCount = 1;
                break;
            default:
                break;
        }

        if (dockable.Owner != null)
            UpdateOpenedDockablesCount(dockable.Owner);
    }
}<|MERGE_RESOLUTION|>--- conflicted
+++ resolved
@@ -810,24 +810,6 @@
     }
 
     /// <inheritdoc/>
-<<<<<<< HEAD
-    public virtual void SetDocumentDockTabsLayout(IDockable dockable, DocumentTabLayout layout)
-    {
-        if (dockable is IDocumentDock documentDock)
-        {
-            documentDock.TabsLayout = layout;
-        }
-    }
-
-    /// <inheritdoc/>
-    public void SetDocumentDockTabsLayoutLeft(IDockable dockable) => SetDocumentDockTabsLayout(dockable, DocumentTabLayout.Left);
-
-    /// <inheritdoc/>
-    public void SetDocumentDockTabsLayoutTop(IDockable dockable) => SetDocumentDockTabsLayout(dockable, DocumentTabLayout.Top);
-
-    /// <inheritdoc/>
-    public void SetDocumentDockTabsLayoutRight(IDockable dockable) => SetDocumentDockTabsLayout(dockable, DocumentTabLayout.Right);
-=======
     public virtual void NewHorizontalDocumentDock(IDockable dockable)
     {
         if (dockable.Owner is not IDock dock)
@@ -856,6 +838,24 @@
     }
 
     /// <inheritdoc/>
+    public virtual void SetDocumentDockTabsLayout(IDockable dockable, DocumentTabLayout layout)
+    {
+        if (dockable is IDocumentDock documentDock)
+        {
+            documentDock.TabsLayout = layout;
+        }
+    }
+
+    /// <inheritdoc/>
+    public void SetDocumentDockTabsLayoutLeft(IDockable dockable) => SetDocumentDockTabsLayout(dockable, DocumentTabLayout.Left);
+
+    /// <inheritdoc/>
+    public void SetDocumentDockTabsLayoutTop(IDockable dockable) => SetDocumentDockTabsLayout(dockable, DocumentTabLayout.Top);
+
+    /// <inheritdoc/>
+    public void SetDocumentDockTabsLayoutRight(IDockable dockable) => SetDocumentDockTabsLayout(dockable, DocumentTabLayout.Right);
+    
+    /// <inheritdoc/>
     public virtual void NewVerticalDocumentDock(IDockable dockable)
     {
         if (dockable.Owner is not IDock dock)
@@ -882,7 +882,6 @@
         MoveDockable(dock, newDock, dockable, null);
         SplitToDock(dock, newDock, DockOperation.Bottom);
     }
->>>>>>> 408e0a39
 
     /// <inheritdoc/>
     public virtual void HideDockable(IDockable dockable)
