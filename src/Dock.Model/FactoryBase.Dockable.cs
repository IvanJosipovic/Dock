<<<<<<< HEAD
﻿using System.Diagnostics;
using System.Linq;
=======
﻿using System.Linq;
>>>>>>> c51a07b3
using Dock.Model.Controls;
using Dock.Model.Core;

namespace Dock.Model;

/// <summary>
/// Factory base class.
/// </summary>
public abstract partial class FactoryBase
{
    /// <inheritdoc/>
    public virtual void AddDockable(IDock dock, IDockable dockable)
    {
        InitDockable(dockable, dock);
        dock.VisibleDockables ??= CreateList<IDockable>();
        AddVisibleDockable(dock, dockable);
        OnDockableAdded(dockable);
    }

    /// <inheritdoc/>
    public virtual void InsertDockable(IDock dock, IDockable dockable, int index)
    {
        if (index >= 0)
        {
            InitDockable(dockable, dock);
            dock.VisibleDockables ??= CreateList<IDockable>();
            InsertVisibleDockable(dock, index, dockable);
            OnDockableAdded(dockable);
        }
    }

    /// <inheritdoc/>
    public virtual void RemoveDockable(IDockable dockable, bool collapse)
    {
        // to correctly remove a pinned dockable, it needs to be unpinned
        UnpinDockable(dockable);

        if (dockable.Owner is not IDock dock || dock.VisibleDockables is null)
        {
            return;
        }

        var index = dock.VisibleDockables.IndexOf(dockable);
        if (index < 0)
        {
            return;
        }

        RemoveVisibleDockable(dock, dockable);
        OnDockableRemoved(dockable);

        var indexActiveDockable = index > 0 ? index - 1 : 0;
        if (dock.VisibleDockables.Count > 0)
        {
            var nextActiveDockable = dock.VisibleDockables[indexActiveDockable];
            dock.ActiveDockable = nextActiveDockable is not IProportionalDockSplitter ? nextActiveDockable : null;
        }
        else
        {
            dock.ActiveDockable = null;
        }

        if (dock.VisibleDockables.Count == 1)
        {
            var dockable0 = dock.VisibleDockables[0];
            if (dockable0 is IProportionalDockSplitter splitter0)
            {
                RemoveDockable(splitter0, false);
            }
        }

        if (dock.VisibleDockables.Count == 2)
        {
            var dockable0 = dock.VisibleDockables[0];
            var dockable1 = dock.VisibleDockables[1];
            if (dockable0 is IProportionalDockSplitter splitter0)
            {
                RemoveDockable(splitter0, false);
            }
            if (dockable1 is IProportionalDockSplitter splitter1)
            {
                RemoveDockable(splitter1, false);
            }
        }

        if (collapse)
        {
            CollapseDock(dock);
        }
    }

    /// <inheritdoc/>
    public virtual void MoveDockable(IDock dock, IDockable sourceDockable, IDockable targetDockable)
    {
        if (dock.VisibleDockables is null)
        {
            return;
        }

        var sourceIndex = dock.VisibleDockables.IndexOf(sourceDockable);
        var targetIndex = dock.VisibleDockables.IndexOf(targetDockable);

        if (sourceIndex >= 0 && targetIndex >= 0 && sourceIndex != targetIndex)
        {
            RemoveVisibleDockableAt(dock, sourceIndex);
            OnDockableRemoved(sourceDockable);
            InsertVisibleDockable(dock, targetIndex, sourceDockable);
            OnDockableAdded(sourceDockable);
            OnDockableMoved(sourceDockable);
            dock.ActiveDockable = sourceDockable;
        }
    }

    /// <inheritdoc/>
    public virtual void MoveDockable(IDock sourceDock, IDock targetDock, IDockable sourceDockable, IDockable? targetDockable)
    {
        UnpinDockable(sourceDockable);

        if (targetDock.VisibleDockables is null)
        {
            targetDock.VisibleDockables = CreateList<IDockable>();
            if (targetDock.VisibleDockables is null)
            {
                return;
            }
        }

        var isSameOwner = sourceDock == targetDock;

        var targetIndex = 0;

        if (sourceDock.VisibleDockables is not null && targetDock.VisibleDockables is not null && targetDock.VisibleDockables.Count > 0)
        {
            if (isSameOwner)
            {
                var sourceIndex = sourceDock.VisibleDockables.IndexOf(sourceDockable);

                if (targetDockable is not null)
                {
                    targetIndex = targetDock.VisibleDockables.IndexOf(targetDockable);
                }
                else
                {
                    targetIndex = targetDock.VisibleDockables.Count - 1;
                }

                if (sourceIndex == targetIndex)
                {
                    return;
                }
            }
            else
            {
                if (targetDockable is not null)
                {
                    targetIndex = targetDock.VisibleDockables.IndexOf(targetDockable);
                    if (targetIndex >= 0)
                    {
                        targetIndex += 1;
                    }
                    else
                    {
                        targetIndex = targetDock.VisibleDockables.Count - 1;
                    }
                }
                else
                {
                    targetIndex = targetDock.VisibleDockables.Count - 1;
                }
            }
        }

        if (sourceDock.VisibleDockables is not null && targetDock.VisibleDockables is not null)
        {
            if (isSameOwner)
            {
                var sourceIndex = sourceDock.VisibleDockables.IndexOf(sourceDockable);
                if (sourceIndex < targetIndex)
                {
                    InsertVisibleDockable(targetDock, targetIndex + 1, sourceDockable);
                    OnDockableAdded(sourceDockable);
                    RemoveVisibleDockableAt(targetDock, sourceIndex);
                    OnDockableRemoved(sourceDockable);
                    OnDockableMoved(sourceDockable);
                }
                else
                {
                    var removeIndex = sourceIndex + 1;
                    if (targetDock.VisibleDockables.Count + 1 > removeIndex)
                    {
                        InsertVisibleDockable(targetDock, targetIndex, sourceDockable);
                        OnDockableAdded(sourceDockable);
                        RemoveVisibleDockableAt(targetDock, removeIndex);
                        OnDockableRemoved(sourceDockable);
                        OnDockableMoved(sourceDockable);
                    }
                }
            }
            else
            {
                RemoveDockable(sourceDockable, true);
                InsertVisibleDockable(targetDock, targetIndex, sourceDockable);
                OnDockableAdded(sourceDockable);
                OnDockableMoved(sourceDockable);
                InitDockable(sourceDockable, targetDock);
                targetDock.ActiveDockable = sourceDockable;
            }
        }
    }

    /// <inheritdoc/>
    public virtual void SwapDockable(IDock dock, IDockable sourceDockable, IDockable targetDockable)
    {
        if (dock.VisibleDockables is null)
        {
            return;
        }

        var sourceIndex = dock.VisibleDockables.IndexOf(sourceDockable);
        var targetIndex = dock.VisibleDockables.IndexOf(targetDockable);

        if (sourceIndex >= 0 && targetIndex >= 0 && sourceIndex != targetIndex)
        {
            var originalSourceDockable = dock.VisibleDockables[sourceIndex];
            var originalTargetDockable = dock.VisibleDockables[targetIndex];

            dock.VisibleDockables[targetIndex] = originalSourceDockable;
            OnDockableRemoved(originalTargetDockable);
            OnDockableAdded(originalSourceDockable);
            dock.VisibleDockables[sourceIndex] = originalTargetDockable;
            OnDockableAdded(originalTargetDockable);
            OnDockableSwapped(originalSourceDockable);
            OnDockableSwapped(originalTargetDockable);
            dock.ActiveDockable = originalTargetDockable;
        }
    }

    /// <inheritdoc/>
    public virtual void SwapDockable(IDock sourceDock, IDock targetDock, IDockable sourceDockable, IDockable targetDockable)
    {
        if (sourceDock.VisibleDockables is null || targetDock.VisibleDockables is null)
        {
            return;
        }

        var sourceIndex = sourceDock.VisibleDockables.IndexOf(sourceDockable);
        var targetIndex = targetDock.VisibleDockables.IndexOf(targetDockable);

        if (sourceIndex >= 0 && targetIndex >= 0)
        {
            var originalSourceDockable = sourceDock.VisibleDockables[sourceIndex];
            var originalTargetDockable = targetDock.VisibleDockables[targetIndex];
            sourceDock.VisibleDockables[sourceIndex] = originalTargetDockable;
            targetDock.VisibleDockables[targetIndex] = originalSourceDockable;

            InitDockable(originalSourceDockable, targetDock);
            InitDockable(originalTargetDockable, sourceDock);

            OnDockableSwapped(originalTargetDockable);
            OnDockableSwapped(originalSourceDockable);

            sourceDock.ActiveDockable = originalTargetDockable;
            targetDock.ActiveDockable = originalSourceDockable;
        }
    }

    /// <inheritdoc/>
    public bool IsDockablePinned(IDockable dockable, IRootDock? rootDock = null)
    {
        if (rootDock == null)
        {
            rootDock = FindRoot(dockable);

            if (rootDock == null)
            {
                return false;
            }
        }

        if (rootDock.LeftPinnedDockables is not null)
        {
            if (rootDock.LeftPinnedDockables.Contains(dockable))
            {
                return true;
            }
        }

        if (rootDock.RightPinnedDockables is not null)
        {
            if (rootDock.RightPinnedDockables.Contains(dockable))
            {
                return true;
            }
        }

        if (rootDock.TopPinnedDockables is not null)
        {
            if (rootDock.TopPinnedDockables.Contains(dockable))
            {
                return true;
            }
        }

        if (rootDock.BottomPinnedDockables is not null)
        {
            if (rootDock.BottomPinnedDockables.Contains(dockable))
            {
                return true;
            }
        }

        return false;
    }

    /// <inheritdoc/>
    public void HidePreviewingDockables(IRootDock rootDock)
    {
        if (rootDock.PinnedDock == null)
            return;

        if (rootDock.PinnedDock.VisibleDockables != null)
        {
            foreach (var dockable in rootDock.PinnedDock.VisibleDockables)
            {
                dockable.Owner = dockable.OriginalOwner;
                dockable.OriginalOwner = null;
            }
            RemoveAllVisibleDockables(rootDock.PinnedDock);
        }
    }

    /// <inheritdoc/>
    public void PreviewPinnedDockable(IDockable dockable)
    {
        var rootDock = FindRoot(dockable, _ => true);
        if (rootDock is null)
        {
            return;
        }

        HidePreviewingDockables(rootDock);

        var alignment = (dockable.Owner as IToolDock)?.Alignment ?? Alignment.Unset;

        if (rootDock.PinnedDock == null)
        {
            rootDock.PinnedDock = CreateToolDock();
            InitDockable(rootDock.PinnedDock, rootDock);
        }
        rootDock.PinnedDock.Alignment = alignment;

        Debug.Assert(rootDock.PinnedDock != null);

        RemoveAllVisibleDockables(rootDock.PinnedDock);

        dockable.OriginalOwner = dockable.Owner;
        AddVisibleDockable(rootDock.PinnedDock, dockable);
    }

    /// <inheritdoc/>
    public virtual void PinDockable(IDockable dockable)
    {
        switch (dockable.Owner)
        {
            case IToolDock toolDock:
            {
                var rootDock = FindRoot(dockable, _ => true);
                if (rootDock is null)
                {
                    return;
                }

                var isVisible = false;

                if (toolDock.VisibleDockables is not null)
                {
                    isVisible = toolDock.VisibleDockables.Contains(dockable);
                }

                var isPinned = IsDockablePinned(dockable, rootDock);

                var originalToolDock = dockable.OriginalOwner as IToolDock;

                var alignment = originalToolDock?.Alignment ?? toolDock.Alignment;

                if (isVisible && !isPinned)
                {
                    // Pin dockable.

                    switch (alignment)
                    {
                        case Alignment.Unset:
                        case Alignment.Left:
                        {
                            rootDock.LeftPinnedDockables ??= CreateList<IDockable>();
                            break;
                        }
                        case Alignment.Right:
                        {
                            rootDock.RightPinnedDockables ??= CreateList<IDockable>();
                            break;
                        }
                        case Alignment.Top:
                        {
                            rootDock.TopPinnedDockables ??= CreateList<IDockable>();
                            break;
                        }
                        case Alignment.Bottom:
                        {
                            rootDock.BottomPinnedDockables ??= CreateList<IDockable>();
                            break;
                        }
                    }

                    if (toolDock.VisibleDockables is not null)
                    {
                        RemoveVisibleDockable(toolDock, dockable);
                        OnDockableRemoved(dockable);
                    }

                    switch (alignment)
                    {
                        case Alignment.Unset:
                        case Alignment.Left:
                        {
                            if (rootDock.LeftPinnedDockables is not null)
                            {
                                rootDock.LeftPinnedDockables.Add(dockable);
                                OnDockablePinned(dockable);
                            }

                            break;
                        }
                        case Alignment.Right:
                        {
                            if (rootDock.RightPinnedDockables is not null)
                            {
                                rootDock.RightPinnedDockables.Add(dockable);
                                OnDockablePinned(dockable);
                            }

                            break;
                        }
                        case Alignment.Top:
                        {
                            if (rootDock.TopPinnedDockables is not null)
                            {
                                rootDock.TopPinnedDockables.Add(dockable);
                                OnDockablePinned(dockable);
                            }

                            break;
                        }
                        case Alignment.Bottom:
                        {
                            if (rootDock.BottomPinnedDockables is not null)
                            {
                                rootDock.BottomPinnedDockables.Add(dockable);
                                OnDockablePinned(dockable);
                            }

                            break;
                        }
                    }

                    // TODO: Handle ActiveDockable state.
                    // TODO: Handle IsExpanded property of IToolDock.
                    // TODO: Handle AutoHide property of IToolDock.
                }
                else if (isPinned)
                {
                    // Unpin dockable.

                    toolDock.VisibleDockables ??= CreateList<IDockable>();

                    switch (alignment)
                    {
                        case Alignment.Unset:
                        case Alignment.Left:
                        {
                            if (rootDock.LeftPinnedDockables is not null)
                            {
                                rootDock.LeftPinnedDockables.Remove(dockable);
                                OnDockableUnpinned(dockable);
                            }

                            break;
                        }
                        case Alignment.Right:
                        {
                            if (rootDock.RightPinnedDockables is not null)
                            {
                                rootDock.RightPinnedDockables.Remove(dockable);
                                OnDockableUnpinned(dockable);
                            }

                            break;
                        }
                        case Alignment.Top:
                        {
                            if (rootDock.TopPinnedDockables is not null)
                            {
                                rootDock.TopPinnedDockables.Remove(dockable);
                                OnDockableUnpinned(dockable);
                            }

                            break;
                        }
                        case Alignment.Bottom:
                        {
                            if (rootDock.BottomPinnedDockables is not null)
                            {
                                rootDock.BottomPinnedDockables.Remove(dockable);
                                OnDockableUnpinned(dockable);
                            }

                            break;
                        }
                    }

<<<<<<< HEAD
                    if (!isVisible)
                    {
                        AddVisibleDockable(toolDock, dockable);
                    }
                    else
                    {
                        Debug.Assert(dockable.OriginalOwner is IDock);
                        var originalOwner = (IDock)dockable.OriginalOwner;
                        HidePreviewingDockables(rootDock);
                        AddVisibleDockable(originalOwner, dockable);
                    }
=======
                    AddVisibleDockable(toolDock, dockable);
>>>>>>> c51a07b3
                    OnDockableAdded(dockable);

                    // TODO: Handle ActiveDockable state.
                    // TODO: Handle IsExpanded property of IToolDock.
                    // TODO: Handle AutoHide property of IToolDock.
                }
                else
                {
                    // TODO: Handle invalid state.
                }

                break;
            }
        }
    }

    /// <inheritdoc/>
    public void UnpinDockable(IDockable dockable)
    {
        if (IsDockablePinned(dockable))
        {
            PinDockable(dockable);
        }
    }

    /// <inheritdoc/>
    public virtual void FloatDockable(IDockable dockable)
    {
        if (dockable.Owner is not IDock dock)
        {
            return;
        }

        UnpinDockable(dockable);

        dock.GetPointerScreenPosition(out var dockPointerScreenX, out var dockPointerScreenY);
        dockable.GetPointerScreenPosition(out var dockablePointerScreenX, out var dockablePointerScreenY);

        if (double.IsNaN(dockablePointerScreenX))
        {
            dockablePointerScreenX = dockPointerScreenX;
        }
        if (double.IsNaN(dockablePointerScreenY))
        {
            dockablePointerScreenY = dockPointerScreenY;
        }

        dock.GetVisibleBounds(out var ownerX, out var ownerY, out var ownerWidth, out var ownerHeight);
        dockable.GetVisibleBounds(out var dockableX, out var dockableY, out var dockableWidth, out var dockableHeight);

        if (double.IsNaN(dockablePointerScreenX))
        {
            dockablePointerScreenX = !double.IsNaN(dockableX) ? dockableX : !double.IsNaN(ownerX) ? ownerX : 0;
        }
        if (double.IsNaN(dockablePointerScreenY))
        {
            dockablePointerScreenY = !double.IsNaN(dockableY) ? dockableY : !double.IsNaN(ownerY) ? ownerY : 0;
        }
        if (double.IsNaN(dockableWidth))
        {
            dockableWidth = double.IsNaN(ownerWidth) ? 300 : ownerWidth;
        }
        if (double.IsNaN(dockableHeight))
        {
            dockableHeight = double.IsNaN(ownerHeight) ? 400 : ownerHeight;
        }

        SplitToWindow(dock, dockable, dockablePointerScreenX, dockablePointerScreenY, dockableWidth, dockableHeight);
    }

    /// <inheritdoc/>
    public virtual void CloseDockable(IDockable dockable)
    {
        if (dockable.CanClose && dockable.OnClose())
        {
            RemoveDockable(dockable, true);
            OnDockableClosed(dockable);
        }
    }

    private void CloseDockablesRange(IDock dock, int start, int end, IDockable? excluding = null)
    {
        if (dock.VisibleDockables is null)
        {
            return;
        }

        for (var i = end; i >= start; --i)
        {
            if (excluding == null || dock.VisibleDockables[i] != excluding)
            {
                CloseDockable(dock.VisibleDockables[i]);
            }
        }
    }

    /// <inheritdoc/>
    public virtual void CloseOtherDockables(IDockable dockable)
    {
        if (dockable.Owner is not IDock dock || dock.VisibleDockables is null)
        {
            return;
        }

        CloseDockablesRange(dock, 0, dock.VisibleDockables.Count - 1, dockable);
    }

    /// <inheritdoc/>
    public virtual void CloseAllDockables(IDockable dockable)
    {
        if (dockable.Owner is not IDock dock || dock.VisibleDockables is null)
        {
            return;
        }

        CloseDockablesRange(dock, 0, dock.VisibleDockables.Count - 1);
    }

    /// <inheritdoc/>
    public virtual void CloseLeftDockables(IDockable dockable)
    {
        if (dockable.Owner is not IDock dock || dock.VisibleDockables is null)
        {
            return;
        }

        int indexOf = dock.VisibleDockables.IndexOf(dockable);
        if (indexOf == -1)
        {
            return;
        }

        CloseDockablesRange(dock, 0, indexOf - 1);
    }

    /// <inheritdoc/>
    public virtual void CloseRightDockables(IDockable dockable)
    {
        if (dockable.Owner is not IDock dock || dock.VisibleDockables is null)
        {
            return;
        }

        int indexOf = dock.VisibleDockables.IndexOf(dockable);
        if (indexOf == -1)
        {
            return;
        }

        CloseDockablesRange(dock, indexOf + 1, dock.VisibleDockables.Count - 1);
    }

    /// <summary>
    /// Adds the dockable to the visible dockables list of the dock.
    /// </summary>
    protected void AddVisibleDockable(IDock dock, IDockable dockable)
    {
        if (dock.VisibleDockables == null)
        {
            dock.VisibleDockables = CreateList<IDockable>();
        }
        dock.VisibleDockables.Add(dockable);
        UpdateIsEmpty(dock);
    }

    /// <summary>
    /// Inserts the dockable to the visible dockables list of the dock at the specified index.
    /// </summary>
    protected void InsertVisibleDockable(IDock dock, int index, IDockable dockable)
    {
        if (dock.VisibleDockables == null)
        {
            dock.VisibleDockables = CreateList<IDockable>();
        }
        dock.VisibleDockables.Insert(index, dockable);
        UpdateIsEmpty(dock);
    }

    /// <summary>
    /// Removes the dockable from the visible dockables list of the dock.
    /// </summary>
    protected void RemoveVisibleDockable(IDock dock, IDockable dockable)
    {
        if (dock.VisibleDockables != null)
        {
            dock.VisibleDockables.Remove(dockable);
            UpdateIsEmpty(dock);
        }
    }

    /// <summary>
<<<<<<< HEAD
    /// Removes all visible dockable of the dock.
    /// </summary>
    protected void RemoveAllVisibleDockables(IDock dock)
    {
        if (dock.VisibleDockables != null)
        {
            if (dock.VisibleDockables.Count > 0)
            {
                dock.VisibleDockables.Clear();
                UpdateIsEmpty(dock);
            }
        }
    }

    /// <summary>
=======
>>>>>>> c51a07b3
    /// Removes the dockable at the specified index from the visible dockables list of the dock.
    /// </summary>
    protected void RemoveVisibleDockableAt(IDock dock, int index)
    {
        if (dock.VisibleDockables != null)
        {
            dock.VisibleDockables.RemoveAt(index);
            UpdateIsEmpty(dock);
        }
    }

    private void UpdateIsEmpty(IDock dock)
    {
        bool oldIsEmpty = dock.IsEmpty;

        var newIsEmpty = dock.VisibleDockables == null
                         || dock.VisibleDockables?.Count == 0
                         || dock.VisibleDockables!.All(x => x is IDock { IsEmpty: true } or IProportionalDockSplitter);

        if (oldIsEmpty != newIsEmpty)
        {
            dock.IsEmpty = newIsEmpty;
            if (dock.Owner is IDock parent)
                UpdateIsEmpty(parent);
        }
    }
}<|MERGE_RESOLUTION|>--- conflicted
+++ resolved
@@ -1,9 +1,5 @@
-<<<<<<< HEAD
 ﻿using System.Diagnostics;
 using System.Linq;
-=======
-﻿using System.Linq;
->>>>>>> c51a07b3
 using Dock.Model.Controls;
 using Dock.Model.Core;
 
@@ -524,7 +520,6 @@
                         }
                     }
 
-<<<<<<< HEAD
                     if (!isVisible)
                     {
                         AddVisibleDockable(toolDock, dockable);
@@ -536,9 +531,7 @@
                         HidePreviewingDockables(rootDock);
                         AddVisibleDockable(originalOwner, dockable);
                     }
-=======
-                    AddVisibleDockable(toolDock, dockable);
->>>>>>> c51a07b3
+
                     OnDockableAdded(dockable);
 
                     // TODO: Handle ActiveDockable state.
@@ -730,7 +723,6 @@
     }
 
     /// <summary>
-<<<<<<< HEAD
     /// Removes all visible dockable of the dock.
     /// </summary>
     protected void RemoveAllVisibleDockables(IDock dock)
@@ -746,8 +738,6 @@
     }
 
     /// <summary>
-=======
->>>>>>> c51a07b3
     /// Removes the dockable at the specified index from the visible dockables list of the dock.
     /// </summary>
     protected void RemoveVisibleDockableAt(IDock dock, int index)
