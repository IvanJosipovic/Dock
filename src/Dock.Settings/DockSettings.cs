--- conflicted
+++ resolved
@@ -20,14 +20,12 @@
     /// Minimum vertical drag distance to initiate drag operation.
     /// </summary>
     public static double MinimumVerticalDragDistance = 4;
-<<<<<<< HEAD
 
     /// <summary>
     /// Show dock adorners using floating transparent window.
     /// </summary>
     public static bool UseFloatingDockAdorner = false;
-=======
-    
+
     /// <summary>
     /// Checks if the drag distance is greater than the minimum required distance to initiate a drag operation.
     /// </summary>
@@ -49,5 +47,4 @@
         return (Math.Abs(diff.X) > DockSettings.MinimumHorizontalDragDistance
                 || Math.Abs(diff.Y) > DockSettings.MinimumVerticalDragDistance);
     }
->>>>>>> 4613a38d
 }