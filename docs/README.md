--- conflicted
+++ resolved
@@ -41,11 +41,8 @@
 - [Adapter classes](dock-adapters.md) – Host, navigation and tracking helpers.
 - [Enumerations](dock-enums.md) – Values used by Dock APIs.
 - [Dock settings](dock-settings.md) – Global drag/drop options and thresholds.
-<<<<<<< HEAD
+- [Dock properties](dock-properties.md) – Use attached properties to mark drag areas and drop targets.
 - [DockSettings in controls](dock-settings-controls.md) – Apply global drag/drop settings when writing custom controls.
-=======
-- [Dock properties](dock-properties.md) – Use attached properties to mark drag areas and drop targets.
->>>>>>> 6355641a
 
 ## Troubleshooting
 
