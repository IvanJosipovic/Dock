--- conflicted
+++ resolved
@@ -74,11 +74,10 @@
 }
 ```
 
-<<<<<<< HEAD
 **Can I give a tool a fixed size?**
 
 Set `MinWidth` and `MaxWidth` (or the height equivalents) on the tool view model. When both values are the same the tool cannot be resized. `DockManager` has a `PreventSizeConflicts` flag which stops docking tools together if their fixed sizes are incompatible.
-=======
+
 **Pinned tools show up on the wrong side**
 
 When a tool is pinned the framework looks at the `Alignment` of its
@@ -114,6 +113,5 @@
 ```
 
 Cancelling individual dockables is not supported.
->>>>>>> d823b076
 
 For a general overview of Dock see the [documentation index](README.md).